# GRID is a numerical integration module for quantum chemistry.
#
# Copyright (C) 2011-2019 The GRID Development Team
#
# This file is part of GRID.
#
# GRID is free software; you can redistribute it and/or
# modify it under the terms of the GNU General Public License
# as published by the Free Software Foundation; either version 3
# of the License, or (at your option) any later version.
#
# GRID is distributed in the hope that it will be useful,
# but WITHOUT ANY WARRANTY; without even the implied warranty of
# MERCHANTABILITY or FITNESS FOR A PARTICULAR PURPOSE.  See the
# GNU General Public License for more details.
#
# You should have received a copy of the GNU General Public License
# along with this program; if not, see <http://www.gnu.org/licenses/>
# --
"""MolGrid test file."""
from unittest import TestCase

<<<<<<< HEAD
from grid.atomgrid import AtomGrid
from grid.basegrid import SubGrid
=======
from grid.atomic_grid import AtomicGrid
from grid.basegrid import LocalGrid
>>>>>>> 70e326ff
from grid.becke import BeckeWeights
from grid.molgrid import MolGrid
from grid.onedgrid import GaussLaguerre, HortonLinear
from grid.rtransform import ExpRTransform

# from importlib_resources import path
import numpy as np
from numpy.testing import assert_allclose, assert_almost_equal


class TestMolGrid(TestCase):
    """MolGrid test class."""

    def setUp(self):
        """Set up radial grid for integral tests."""
        pts = HortonLinear(100)
        tf = ExpRTransform(1e-5, 2e1)
        self.rgrid = tf.transform_1d_grid(pts)

    def test_integrate_hydrogen_single_1s(self):
        """Test molecular integral in H atom."""
        # numbers = np.array([1], int)
        coordinates = np.array([0.0, 0.0, -0.5], float)
        # rgrid = BeckeTF.transform_grid(oned, 0.001, 0.5)[0]
        # rtf = ExpRTransform(1e-3, 1e1, 100)
        # rgrid = RadialGrid(rtf)
        atg1 = AtomGrid.from_pruned(
            self.rgrid,
            0.5,
            r_sectors=np.array([]),
            degs=np.array([17]),
            center=coordinates,
        )
        becke = BeckeWeights(order=3)
        mg = MolGrid([atg1], becke, np.array([1]))
        # mg = BeckeMolGrid(coordinates, numbers, None, (rgrid, 110), random_rotate=False)
        dist0 = np.sqrt(((coordinates - mg.points) ** 2).sum(axis=1))
        fn = np.exp(-2 * dist0) / np.pi
        occupation = mg.integrate(fn)
        assert_almost_equal(occupation, 1.0, decimal=6)

    def test_make_grid_integral(self):
        """Test molecular make_grid works as designed."""
        pts = HortonLinear(70)
        tf = ExpRTransform(1e-5, 2e1)
        rgrid = tf.transform_1d_grid(pts)
        numbers = np.array([1, 1])
        coordinates = np.array([[0.0, 0.0, -0.5], [0.0, 0.0, 0.5]], float)
        becke = BeckeWeights(order=3)
        # construct molgrid
        for grid_type, deci in (
            ("coarse", 3),
            ("medium", 4),
            ("fine", 5),
            ("veryfine", 6),
            ("ultrafine", 6),
            ("insane", 6),
        ):
            mg = MolGrid.make_grid(numbers, coordinates, rgrid, grid_type, becke)
            dist0 = np.sqrt(((coordinates[0] - mg.points) ** 2).sum(axis=1))
            dist1 = np.sqrt(((coordinates[1] - mg.points) ** 2).sum(axis=1))
            fn = np.exp(-2 * dist0) / np.pi + np.exp(-2 * dist1) / np.pi
            occupation = mg.integrate(fn)
            assert_almost_equal(occupation, 2.0, decimal=deci)

    def test_make_grid_different_grid_type(self):
        """Test different kind molgrid initizalize setting."""
        # three different radial grid
        rad2 = GaussLaguerre(50)
        rad3 = GaussLaguerre(70)
        # construct grid
        numbers = np.array([1, 8, 1])
        coordinates = np.array(
            [[0.0, 0.0, -0.5], [0.0, 0.0, 0.5], [0.0, 0.5, 0.0]], float
        )
        becke = BeckeWeights(order=3)

        # grid_type test with list
        mg = MolGrid.make_grid(
            numbers,
            coordinates,
            rad2,
            ["fine", "veryfine", "medium"],
            becke,
            store=True,
        )
        dist0 = np.sqrt(((coordinates[0] - mg.points) ** 2).sum(axis=1))
        dist1 = np.sqrt(((coordinates[1] - mg.points) ** 2).sum(axis=1))
        dist2 = np.sqrt(((coordinates[2] - mg.points) ** 2).sum(axis=1))
        fn = (np.exp(-2 * dist0) + np.exp(-2 * dist1) + np.exp(-2 * dist2)) / np.pi
        occupation = mg.integrate(fn)
        assert_almost_equal(occupation, 3, decimal=3)

        atgrid1 = AtomGrid.from_predefined(
            numbers[0], rad2, "fine", center=coordinates[0]
        )
        atgrid2 = AtomGrid.from_predefined(
            numbers[1], rad2, "veryfine", center=coordinates[1]
        )
        atgrid3 = AtomGrid.from_predefined(
            numbers[2], rad2, "medium", center=coordinates[2]
        )
        assert_allclose(mg._atomic_grids[0].points, atgrid1.points)
        assert_allclose(mg._atomic_grids[1].points, atgrid2.points)
        assert_allclose(mg._atomic_grids[2].points, atgrid3.points)

        # grid type test with dict
        mg = MolGrid.make_grid(
            numbers, coordinates, rad3, {1: "fine", 8: "veryfine"}, becke, store=True
        )
        dist0 = np.sqrt(((coordinates[0] - mg.points) ** 2).sum(axis=1))
        dist1 = np.sqrt(((coordinates[1] - mg.points) ** 2).sum(axis=1))
        dist2 = np.sqrt(((coordinates[2] - mg.points) ** 2).sum(axis=1))
        fn = (np.exp(-2 * dist0) + np.exp(-2 * dist1) + np.exp(-2 * dist2)) / np.pi
        occupation = mg.integrate(fn)
        assert_almost_equal(occupation, 3, decimal=3)

        atgrid1 = AtomGrid.from_predefined(
            numbers[0], rad3, "fine", center=coordinates[0]
        )
        atgrid2 = AtomGrid.from_predefined(
            numbers[1], rad3, "veryfine", center=coordinates[1]
        )
        atgrid3 = AtomGrid.from_predefined(
            numbers[2], rad3, "fine", center=coordinates[2]
        )
        assert_allclose(mg._atomic_grids[0].points, atgrid1.points)
        assert_allclose(mg._atomic_grids[1].points, atgrid2.points)
        assert_allclose(mg._atomic_grids[2].points, atgrid3.points)

    def test_make_grid_different_rad_type(self):
        """Test different radial grid input for make molgrid."""
        # radial grid test with list
        rad1 = GaussLaguerre(30)
        rad2 = GaussLaguerre(50)
        rad3 = GaussLaguerre(70)
        # construct grid
        numbers = np.array([1, 8, 1])
        coordinates = np.array(
            [[0.0, 0.0, -0.5], [0.0, 0.0, 0.5], [0.0, 0.5, 0.0]], float
        )
        becke = BeckeWeights(order=3)
        # construct molgrid
        mg = MolGrid.make_grid(
            numbers,
            coordinates,
            [rad1, rad2, rad3],
            {1: "fine", 8: "veryfine"},
            becke,
            store=True,
        )
        dist0 = np.sqrt(((coordinates[0] - mg.points) ** 2).sum(axis=1))
        dist1 = np.sqrt(((coordinates[1] - mg.points) ** 2).sum(axis=1))
        dist2 = np.sqrt(((coordinates[2] - mg.points) ** 2).sum(axis=1))
        fn = (np.exp(-2 * dist0) + np.exp(-2 * dist1) + np.exp(-2 * dist2)) / np.pi
        occupation = mg.integrate(fn)
        assert_almost_equal(occupation, 3, decimal=3)

        atgrid1 = AtomGrid.from_predefined(
            numbers[0], rad1, "fine", center=coordinates[0]
        )
        atgrid2 = AtomGrid.from_predefined(
            numbers[1], rad2, "veryfine", center=coordinates[1]
        )
        atgrid3 = AtomGrid.from_predefined(
            numbers[2], rad3, "fine", center=coordinates[2]
        )
        assert_allclose(mg._atomic_grids[0].points, atgrid1.points)
        assert_allclose(mg._atomic_grids[1].points, atgrid2.points)
        assert_allclose(mg._atomic_grids[2].points, atgrid3.points)

        # radial grid test with dict
        mg = MolGrid.make_grid(
            numbers,
            coordinates,
            {1: rad1, 8: rad3},
            {1: "fine", 8: "veryfine"},
            becke,
            store=True,
        )
        dist0 = np.sqrt(((coordinates[0] - mg.points) ** 2).sum(axis=1))
        dist1 = np.sqrt(((coordinates[1] - mg.points) ** 2).sum(axis=1))
        dist2 = np.sqrt(((coordinates[2] - mg.points) ** 2).sum(axis=1))
        fn = (np.exp(-2 * dist0) + np.exp(-2 * dist1) + np.exp(-2 * dist2)) / np.pi
        occupation = mg.integrate(fn)
        assert_almost_equal(occupation, 3, decimal=3)

        atgrid1 = AtomGrid.from_predefined(
            numbers[0], rad1, "fine", center=coordinates[0]
        )
        atgrid2 = AtomGrid.from_predefined(
            numbers[1], rad3, "veryfine", center=coordinates[1]
        )
        atgrid3 = AtomGrid.from_predefined(
            numbers[2], rad1, "fine", center=coordinates[2]
        )
        assert_allclose(mg._atomic_grids[0].points, atgrid1.points)
        assert_allclose(mg._atomic_grids[1].points, atgrid2.points)
        assert_allclose(mg._atomic_grids[2].points, atgrid3.points)

    def test_integrate_hydrogen_pair_1s(self):
        """Test molecular integral in H2."""
        coordinates = np.array([[0.0, 0.0, -0.5], [0.0, 0.0, 0.5]], float)
        atg1 = AtomGrid.from_pruned(
            self.rgrid,
            0.5,
            r_sectors=np.array([]),
            degs=np.array([17]),
            center=coordinates[0],
        )
        atg2 = AtomGrid.from_pruned(
            self.rgrid,
            0.5,
            r_sectors=np.array([]),
            degs=np.array([17]),
            center=coordinates[1],
        )
        becke = BeckeWeights(order=3)
        mg = MolGrid([atg1, atg2], becke, np.array([1, 1]))
        dist0 = np.sqrt(((coordinates[0] - mg.points) ** 2).sum(axis=1))
        dist1 = np.sqrt(((coordinates[1] - mg.points) ** 2).sum(axis=1))
        fn = np.exp(-2 * dist0) / np.pi + np.exp(-2 * dist1) / np.pi
        occupation = mg.integrate(fn)
        assert_almost_equal(occupation, 2.0, decimal=6)

    def test_integrate_hydrogen_trimer_1s(self):
        """Test molecular integral in H3."""
        coordinates = np.array(
            [[0.0, 0.0, -0.5], [0.0, 0.0, 0.5], [0.0, 0.5, 0.0]], float
        )
        atg1 = AtomGrid.from_pruned(
            self.rgrid,
            0.5,
            r_sectors=np.array([]),
            degs=np.array([17]),
            center=coordinates[0],
        )
        atg2 = AtomGrid.from_pruned(
            self.rgrid,
            0.5,
            r_sectors=np.array([]),
            degs=np.array([17]),
            center=coordinates[1],
        )
        atg3 = AtomGrid.from_pruned(
            self.rgrid,
            0.5,
            r_sectors=np.array([]),
            degs=np.array([17]),
            center=coordinates[2],
        )
        becke = BeckeWeights(order=3)
        mg = MolGrid([atg1, atg2, atg3], becke, np.array([1, 1, 1]))
        dist0 = np.sqrt(((coordinates[0] - mg.points) ** 2).sum(axis=1))
        dist1 = np.sqrt(((coordinates[1] - mg.points) ** 2).sum(axis=1))
        dist2 = np.sqrt(((coordinates[2] - mg.points) ** 2).sum(axis=1))
        fn = (
            np.exp(-2 * dist0) / np.pi
            + np.exp(-2 * dist1) / np.pi
            + np.exp(-2 * dist2) / np.pi
        )
        occupation = mg.integrate(fn)
        assert_almost_equal(occupation, 3.0, decimal=4)

    """
    def test_all_elements():
        numbers = np.array([1, 118], int)
        coordinates = np.array([[0.0, 0.0, -1.0], [0.0, 0.0, 1.0]], float)
        rtf = ExpRTransform(1e-3, 1e1, 10)
        rgrid = RadialGrid(rtf)
        while numbers[0] < numbers[1]:
            BeckeMolGrid(coordinates, numbers, None, (rgrid, 110), random_rotate=False)
            numbers[0] += 1
            numbers[1] -= 1
    """

    def test_integrate_hydrogen_8_1s(self):
        """Test molecular integral in H2."""
        x, y, z = np.meshgrid(*(3 * [[-0.5, 0.5]]))
        centers = np.stack([x.ravel(), y.ravel(), z.ravel()], axis=1)
        atgs = [
            AtomGrid.from_pruned(
                self.rgrid,
                0.5,
                r_sectors=np.array([]),
                degs=np.array([17]),
                center=center,
            )
            for center in centers
        ]

        becke = BeckeWeights(order=3)
        mg = MolGrid(atgs, becke, np.array([1] * len(centers)))
        fn = 0
        for center in centers:
            dist = np.linalg.norm(center - mg.points, axis=1)
            fn += np.exp(-2 * dist) / np.pi
        occupation = mg.integrate(fn)
        assert_almost_equal(occupation, len(centers), decimal=2)

    def test_molgrid_attrs_subgrid(self):
        """Test sub atomic grid attributes."""
        # numbers = np.array([6, 8], int)
        coordinates = np.array([[0.0, 0.2, -0.5], [0.1, 0.0, 0.5]], float)
        atg1 = AtomGrid.from_pruned(
            self.rgrid,
            1.228,
            r_sectors=np.array([]),
            degs=np.array([17]),
            center=coordinates[0],
        )
        atg2 = AtomGrid.from_pruned(
            self.rgrid,
            0.945,
            r_sectors=np.array([]),
            degs=np.array([17]),
            center=coordinates[1],
        )
        becke = BeckeWeights(order=3)
        mg = MolGrid([atg1, atg2], becke, np.array([6, 8]), store=True)
        # mg = BeckeMolGrid(coordinates, numbers, None, (rgrid, 110), mode='keep')

        assert mg.size == 2 * 110 * 100
        assert mg.points.shape == (mg.size, 3)
        assert mg.weights.shape == (mg.size,)
        assert mg.aim_weights.shape == (mg.size,)
        assert len(mg._indices) == 2 + 1
        # assert mg.k == 3
        # assert mg.random_rotate

        for i in range(2):
            atgrid = mg[i]
            assert isinstance(atgrid, AtomGrid)
            assert atgrid.size == 100 * 110
            assert atgrid.points.shape == (100 * 110, 3)
            assert atgrid.weights.shape == (100 * 110,)
            assert (atgrid.center == coordinates[i]).all()
        mg = MolGrid([atg1, atg2], becke, np.array([6, 8]))
        for i in range(2):
            atgrid = mg[i]
            assert isinstance(atgrid, LocalGrid)
            assert_allclose(atgrid.center, mg._coors[i])

    def test_molgrid_attrs(self):
        """Test MolGrid attributes."""
        # numbers = np.array([6, 8], int)
        coordinates = np.array([[0.0, 0.2, -0.5], [0.1, 0.0, 0.5]], float)
        atg1 = AtomGrid.from_pruned(
            self.rgrid,
            1.228,
            r_sectors=np.array([]),
            degs=np.array([17]),
            center=coordinates[0],
        )
        atg2 = AtomGrid.from_pruned(
            self.rgrid,
            0.945,
            r_sectors=np.array([]),
            degs=np.array([17]),
            center=coordinates[1],
        )

        becke = BeckeWeights(order=3)
        mg = MolGrid([atg1, atg2], becke, np.array([6, 8]), store=True)

        assert mg.size == 2 * 110 * 100
        assert mg.points.shape == (mg.size, 3)
        assert mg.weights.shape == (mg.size,)
        assert mg.aim_weights.shape == (mg.size,)
        assert mg.get_atomic_grid(0) is atg1
        assert mg.get_atomic_grid(1) is atg2

        simple_ag1 = mg.get_atomic_grid(0)
        simple_ag2 = mg.get_atomic_grid(1)
        assert_allclose(simple_ag1.points, atg1.points)
        assert_allclose(simple_ag1.weights, atg1.weights)
        assert_allclose(simple_ag2.weights, atg2.weights)

        # test molgrid is not stored
        mg2 = MolGrid([atg1, atg2], becke, np.array([6, 8]), store=False)
        assert mg2._atomic_grids is None
        simple2_ag1 = mg2.get_atomic_grid(0)
        simple2_ag2 = mg2.get_atomic_grid(1)
        assert isinstance(simple2_ag1, LocalGrid)
        assert isinstance(simple2_ag2, LocalGrid)
        assert_allclose(simple2_ag1.points, atg1.points)
        assert_allclose(simple2_ag1.weights, atg1.weights)
        assert_allclose(simple2_ag2.weights, atg2.weights)
        # assert mg.subgrids is None
        # assert mg.k == 3
        # assert mg.random_rotate

    def test_different_aim_weights_h2(self):
        """Test different aim_weights for molgrid."""
        coordinates = np.array([[0.0, 0.0, -0.5], [0.0, 0.0, 0.5]], float)
        atg1 = AtomGrid.from_pruned(
            self.rgrid,
            0.5,
            r_sectors=np.array([]),
            degs=np.array([17]),
            center=coordinates[0],
        )
        atg2 = AtomGrid.from_pruned(
            self.rgrid,
            0.5,
            r_sectors=np.array([]),
            degs=np.array([17]),
            center=coordinates[1],
        )
        # use an array as aim_weights
        mg = MolGrid([atg1, atg2], np.ones(22000), np.array([1, 1]))
        dist0 = np.sqrt(((coordinates[0] - mg.points) ** 2).sum(axis=1))
        dist1 = np.sqrt(((coordinates[1] - mg.points) ** 2).sum(axis=1))
        fn = np.exp(-2 * dist0) / np.pi + np.exp(-2 * dist1) / np.pi
        occupation = mg.integrate(fn)
        assert_almost_equal(occupation, 4.0, decimal=4)

    def test_horton_molgrid(self):
        """Test horton style grid."""
        nums = np.array([1, 1])
        coors = np.array([[0, 0, -0.5], [0, 0, 0.5]])
        becke = BeckeWeights(order=3)
        mol_grid = MolGrid.horton_molgrid(coors, nums, self.rgrid, 110, becke)
        atg1 = AtomGrid.from_pruned(
            self.rgrid,
            0.5,
            r_sectors=np.array([]),
            degs=np.array([17]),
            center=coors[0],
        )
        atg2 = AtomGrid.from_pruned(
            self.rgrid,
            0.5,
            r_sectors=np.array([]),
            degs=np.array([17]),
            center=coors[1],
        )
        ref_grid = MolGrid([atg1, atg2], becke, nums, store=True)
        assert_allclose(ref_grid.points, mol_grid.points)
        assert_allclose(ref_grid.weights, mol_grid.weights)

    def test_raise_errors(self):
        """Test molgrid errors raise."""
        atg = AtomGrid.from_pruned(
            self.rgrid,
            0.5,
            r_sectors=np.array([]),
            degs=np.array([17]),
            center=np.array([0.0, 0.0, 0.0]),
        )

        # errors of aim_weight
        with self.assertRaises(TypeError):
            MolGrid([atg], aim_weights="test", atom_nums=np.array([1]))
        with self.assertRaises(ValueError):
            MolGrid([atg], aim_weights=np.array(3), atom_nums=np.array([1]))
        with self.assertRaises(TypeError):
            MolGrid([atg], aim_weights=[3, 5], atom_nums=np.array([1]))

        # integrate errors
        becke = BeckeWeights({1: 0.472_431_53}, order=3)
        molg = MolGrid([atg], becke, np.array([1]))
        with self.assertRaises(ValueError):
            molg.integrate()
        with self.assertRaises(TypeError):
            molg.integrate(1)
        with self.assertRaises(ValueError):
            molg.integrate(np.array([3, 5]))
        with self.assertRaises(ValueError):
            molg.get_atomic_grid(-3)
        molg = MolGrid([atg], becke, np.array([1]), store=True)
        with self.assertRaises(ValueError):
            molg.get_atomic_grid(-5)

        # test make_grid error
        pts = HortonLinear(70)
        tf = ExpRTransform(1e-5, 2e1)
        rgrid = tf.transform_1d_grid(pts)
        numbers = np.array([1, 1])
        becke = BeckeWeights(order=3)
        # construct molgrid
        with self.assertRaises(ValueError):
            MolGrid.make_grid(numbers, np.array([0.0, 0.0, 0.0]), rgrid, "fine", becke)
        with self.assertRaises(ValueError):
            MolGrid.make_grid(
                np.array([1, 1]), np.array([[0.0, 0.0, 0.0]]), rgrid, "fine", becke
            )
        with self.assertRaises(ValueError):
            MolGrid.make_grid(
                np.array([1, 1]), np.array([[0.0, 0.0, 0.0]]), rgrid, "fine", becke
            )
        with self.assertRaises(TypeError):
            MolGrid.make_grid(
                np.array([1, 1]),
                np.array([[0.0, 0.0, -0.5], [0.0, 0.0, 0.5]]),
                {3, 5},
                "fine",
                becke,
            )
        with self.assertRaises(TypeError):
            MolGrid.make_grid(
                np.array([1, 1]),
                np.array([[0.0, 0.0, -0.5], [0.0, 0.0, 0.5]]),
                rgrid,
                np.array([3, 5]),
                becke,
            )

    def test_get_localgrid_1s(self):
        """Test local grid for a molecule with one atom."""
        nums = np.array([1])
        coords = np.array([0.0, 0.0, 0.0])

        # initialize MolGrid with atomic grid
        atg1 = AtomGrid.from_pruned(
            self.rgrid, 0.5, r_sectors=np.array([]), degs=np.array([17]), center=coords
        )
        grid = MolGrid([atg1], BeckeWeights(), np.array([1]), store=False)
        fn = np.exp(-2 * np.linalg.norm(grid.points, axis=-1))
        assert_allclose(grid.integrate(fn), np.pi)
        # conventional local grid
        localgrid = grid.get_localgrid(coords, 12.0)
        localfn = np.exp(-2 * np.linalg.norm(localgrid.points, axis=-1))
        assert localgrid.size < grid.size
        assert localgrid.size == 10560
        assert_allclose(localgrid.integrate(localfn), np.pi)
        assert_allclose(fn[localgrid.indices], localfn)
        # "whole" loal grid, useful for debugging code using local grids
        wholegrid = grid.get_localgrid(coords, np.inf)
        assert wholegrid.size == grid.size
        assert_allclose(wholegrid.points, grid.points)
        assert_allclose(wholegrid.weights, grid.weights)
        assert_allclose(wholegrid.indices, np.arange(grid.size))

        # initialize MolGrid like horton
        grid = MolGrid.horton_molgrid(
            coords[np.newaxis, :], nums, self.rgrid, 110, BeckeWeights(), store=True
        )
        fn = np.exp(-4.0 * np.linalg.norm(grid.points, axis=-1))
        assert_allclose(grid.integrate(fn), np.pi / 8)
        localgrid = grid.get_localgrid(coords, 5.0)
        localfn = np.exp(-4.0 * np.linalg.norm(localgrid.points, axis=-1))
        assert localgrid.size < grid.size
        assert localgrid.size == 9900
        assert_allclose(localgrid.integrate(localfn), np.pi / 8, rtol=1e-5)
        assert_allclose(fn[localgrid.indices], localfn)

    def test_get_localgrid_1s1s(self):
        """Test local grid for a molecule with one atom."""
        nums = np.array([1, 3])
        coords = np.array([[0.0, 0.0, -0.5], [0.0, 0.0, 0.5]])
        grid = MolGrid.horton_molgrid(
            coords, nums, self.rgrid, 110, BeckeWeights(), store=True
        )
        fn0 = np.exp(-4.0 * np.linalg.norm(grid.points - coords[0], axis=-1))
        fn1 = np.exp(-8.0 * np.linalg.norm(grid.points - coords[1], axis=-1))
        assert_allclose(grid.integrate(fn0), np.pi / 8, rtol=1e-5)
        assert_allclose(grid.integrate(fn1), np.pi / 64)
        # local grid centered on atom 0 to evaluate fn0
        local0 = grid.get_localgrid(coords[0], 5.0)
        assert local0.size < grid.size
        localfn0 = np.exp(-4.0 * np.linalg.norm(local0.points - coords[0], axis=-1))
        assert_allclose(fn0[local0.indices], localfn0)
        assert_allclose(local0.integrate(localfn0), np.pi / 8, rtol=1e-5)
        # local grid centered on atom 1 to evaluate fn1
        local1 = grid.get_localgrid(coords[1], 2.5)
        assert local1.size < grid.size
        localfn1 = np.exp(-8.0 * np.linalg.norm(local1.points - coords[1], axis=-1))
        assert_allclose(local1.integrate(localfn1), np.pi / 64, rtol=1e-6)
        assert_allclose(fn1[local1.indices], localfn1)
        # approximate the sum of fn0 and fn2 by combining results from local grids.
        fnsum = np.zeros(grid.size)
        fnsum[local0.indices] += localfn0
        fnsum[local1.indices] += localfn1
        assert_allclose(grid.integrate(fnsum), np.pi * (1 / 8 + 1 / 64), rtol=1e-5)<|MERGE_RESOLUTION|>--- conflicted
+++ resolved
@@ -20,13 +20,8 @@
 """MolGrid test file."""
 from unittest import TestCase
 
-<<<<<<< HEAD
 from grid.atomgrid import AtomGrid
-from grid.basegrid import SubGrid
-=======
-from grid.atomic_grid import AtomicGrid
 from grid.basegrid import LocalGrid
->>>>>>> 70e326ff
 from grid.becke import BeckeWeights
 from grid.molgrid import MolGrid
 from grid.onedgrid import GaussLaguerre, HortonLinear

# GRID is a numerical integration module for quantum chemistry.
#
# Copyright (C) 2011-2019 The GRID Development Team
#
# This file is part of GRID.
#
# GRID is free software; you can redistribute it and/or
# modify it under the terms of the GNU General Public License
# as published by the Free Software Foundation; either version 3
# of the License, or (at your option) any later version.
#
# GRID is distributed in the hope that it will be useful,
# but WITHOUT ANY WARRANTY; without even the implied warranty of
# MERCHANTABILITY or FITNESS FOR A PARTICULAR PURPOSE.  See the
# GNU General Public License for more details.
#
# You should have received a copy of the GNU General Public License
# along with this program; if not, see <http://www.gnu.org/licenses/>
# --
"""Molecular grid class."""


<<<<<<< HEAD
from grid.atomgrid import AtomGrid
from grid.basegrid import Grid, OneDGrid, SubGrid
=======
from grid.atomic_grid import AtomicGrid
from grid.basegrid import Grid, LocalGrid, OneDGrid
>>>>>>> 70e326ff

import numpy as np


class MolGrid(Grid):
    """Molecular Grid for integration."""

    def __init__(self, atomic_grids, aim_weights, atom_nums, store=False):
        r"""Initialize class.

        Parameters
        ----------
        atomic_grids : list[AtomGrid]
            list of atomic grid
        aim_weights : Callable or np.ndarray(K,)
            Atoms in molecule weights.
        atom_nums : np.ndarray(M, 3)
            Atomic number of :math:`M` atoms in molecule.

        """
        # initialize these attributes
        self._coors = np.zeros((len(atomic_grids), 3))
        self._indices = np.zeros(len(atomic_grids) + 1, dtype=int)
        size = np.sum([atomgrid.size for atomgrid in atomic_grids])
        self._points = np.zeros((size, 3))
        self._atweights = np.zeros(size)
        self._atomic_grids = atomic_grids if store else None

        for i, atom_grid in enumerate(atomic_grids):
            self._coors[i] = atom_grid.center
            self._indices[i + 1] += self._indices[i] + atom_grid.size
            start, end = self._indices[i], self._indices[i + 1]
            self._points[start:end] = atom_grid.points
            self._atweights[start:end] = atom_grid.weights

        if callable(aim_weights):
            self._aim_weights = aim_weights(
                self._points, self._coors, atom_nums, self._indices
            )

        elif isinstance(aim_weights, np.ndarray):
            if aim_weights.size != size:
                raise ValueError(
                    "aim_weights is not the same size as grid.\n"
                    f"aim_weights.size: {aim_weights.size}, grid.size: {size}."
                )
            self._aim_weights = aim_weights

        else:
            raise TypeError(f"Not supported aim_weights type, got {type(aim_weights)}.")

        # initialize parent class
        super().__init__(self.points, self._atweights * self._aim_weights)

    @classmethod
    def make_grid(
        cls,
        atom_nums,
        coordinates,
        radial_grid,
        grid_type,
        aim_weights,
        *_,
        rotate=False,
        store=False,
    ):
        """Contruct molecular grid wih preset parameters.

        Parameters
        ----------
        atom_nums : np.ndarray(N,)
            array of atomic number
        coordinates : np.ndarray(N, 3)
            atomic coordinates of atoms
        radial_grid : OneDGrid
            one dimension grid  to construct spherical grid
        grid_type : str
            preset grid accuracy scheme, support "coarse", "medium", "fine",
            "veryfine", "ultrafine", "insane"
        aim_weights : Callable or np.ndarray(K,)
            Atoms in molecule weights.
        rotate : bool, optional
            Random rotate for each shell of atomic grid
        store : bool, optional
            Store atomic grid separately
        """
        # construct for a atom molecule
        if coordinates.ndim != 2:
            raise ValueError(
                "The dimension of coordinates need to be 2\n"
                f"got shape: {coordinates.ndim}"
            )
        if len(atom_nums) != coordinates.shape[0]:
            raise ValueError(
                "shape of atomic nums does not match with coordinates\n"
                f"atomic numbers: {atom_nums.shape}, coordinates: {coordinates.shape}"
            )
        total_atm = len(atom_nums)
        atomic_grids = []
        for i in range(total_atm):
            # get proper radial grid
            if isinstance(radial_grid, OneDGrid):
                rad = radial_grid
            elif isinstance(radial_grid, list):
                rad = radial_grid[i]
            elif isinstance(radial_grid, dict):
                rad = radial_grid[atom_nums[i]]
            else:
                raise TypeError(
                    "not supported radial grid input\n"
                    f"got input type: {type(radial_grid)}"
                )
            # get proper grid type
            if isinstance(grid_type, str):
                gd_type = grid_type
            elif isinstance(grid_type, list):
                gd_type = grid_type[i]
            elif isinstance(grid_type, dict):
                gd_type = grid_type[atom_nums[i]]
            else:
                raise TypeError(
                    "not supported grid_type input\n"
                    f"got input type: {type(grid_type)}"
                )
            at_grid = AtomGrid.from_predefined(
                atom_nums[i], rad, gd_type, center=coordinates[i], rotate=rotate
            )
            atomic_grids.append(at_grid)
        return cls(atomic_grids, aim_weights, atom_nums, store=store)

    @classmethod
    def horton_molgrid(
        cls,
        coors,
        nums,
        radial,
        points_of_angular,
        aim_weights,
        store=False,
        rotate=False,
    ):
        """Initialize a MolGrid instance with Horton Style input.

        Example
        -------
        >>> onedg = HortonLinear(100) # number of points, oned grid before TF.
        >>> rgrid = ExpRTransform(1e-5, 2e1).generate_radial(onedg) # radial grid
        >>> becke = BeckeWeights(order=3)
        >>> molgrid = MolGrid.horton_molgrid(coors, nums, rgrid, 110, becke)

        Parameters
        ----------
        coors : np.ndarray(N, 3)
            Cartesian coordinates for each atoms
        nums : np.ndarray(M, 3)
            Atomic number of :math:`M` atoms in molecule.
        points_of_angular : int
            Num of points on each shell of angular grid
        aim_weights : Callable or np.ndarray(K,)
            Atoms in molecule weights.
        store : bool, optional
            Flag to store each original atomic grid information
        rotate : bool or int , optional
            Flag to set auto rotation for atomic grid, if given int, the number
            will be used as a seed to generate rantom matrix.

        Returns
        -------
        MolGrid
            MolGrid instance with specified grid property
        """
        at_grids = []
        for i in range(len(coors)):
            at_grids.append(
                AtomGrid(
                    radial, size=[points_of_angular], center=coors[i], rotate=rotate
                )
            )
        return cls(at_grids, aim_weights, nums, store=store)

    def get_atomic_grid(self, index):
        r"""Get atomic grid corresponding to the given atomic index.

        Parameters
        ----------
        index : int
            index of atom starting from 0 to :math:`N-1` where :math:`N` is the
            number of atoms in molecule.

        Returns
        -------
<<<<<<< HEAD
        AtomGrid or SubGrid
            If store=True, the AtomGrid instance used is returned.
            If store=False, the SubGrid containing points and weights of AtomGrid
=======
        AtomicGrid or LocalGrid
            If store=True, the AtomicGrid instance used is returned.
            If store=False, the LocalGrid containing points and weights of AtomicGrid
>>>>>>> 70e326ff
            is returned.

        Raises
        ------
        ValueError
            The input index is negative
        """
        if index < 0:
            raise ValueError(f"index should be non-negative, got {index}")
        # get atomic grid if stored
        if self._atomic_grids is not None:
            return self._atomic_grids[index]
        # make a local grid
        pts = self.points[self._indices[index] : self._indices[index + 1]]
        wts = self._atweights[self._indices[index] : self._indices[index + 1]]
        return LocalGrid(pts, wts, self._coors[index])

    @property
    def aim_weights(self):
        """np.ndarray(N,): atom in molecular weights for all points in grid."""
        return self._aim_weights

    def __getitem__(self, index):
        """Get separate atomic grid in molecules.

        Same function as get_simple_atomic_grid. May be removed in the future.

        Parameters
        ----------
        index : int
            Index of atom in the molecule

        Returns
        -------
        AtomGrid
            AtomGrid of desired atom with aim weights integrated
        """
        if self._atomic_grids is None:
            s_ind = self._indices[index]
            f_ind = self._indices[index + 1]
            return LocalGrid(
                self.points[s_ind:f_ind], self.weights[s_ind:f_ind], self._coors[index]
            )
        return self._atomic_grids[index]<|MERGE_RESOLUTION|>--- conflicted
+++ resolved
@@ -20,13 +20,8 @@
 """Molecular grid class."""
 
 
-<<<<<<< HEAD
 from grid.atomgrid import AtomGrid
-from grid.basegrid import Grid, OneDGrid, SubGrid
-=======
-from grid.atomic_grid import AtomicGrid
 from grid.basegrid import Grid, LocalGrid, OneDGrid
->>>>>>> 70e326ff
 
 import numpy as np
 
@@ -218,15 +213,9 @@
 
         Returns
         -------
-<<<<<<< HEAD
-        AtomGrid or SubGrid
+        AtomGrid or LocalGrid
             If store=True, the AtomGrid instance used is returned.
-            If store=False, the SubGrid containing points and weights of AtomGrid
-=======
-        AtomicGrid or LocalGrid
-            If store=True, the AtomicGrid instance used is returned.
-            If store=False, the LocalGrid containing points and weights of AtomicGrid
->>>>>>> 70e326ff
+            If store=False, the LocalGrid containing points and weights of AtomGrid
             is returned.
 
         Raises

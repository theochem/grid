# -*- coding: utf-8 -*-
# HORTON: Helpful Open-source Research TOol for N-fermion systems.
# Copyright (C) 2011-2016 The HORTON Development Team
#
# This file is part of HORTON.
#
# HORTON is free software; you can redistribute it and/or
# modify it under the terms of the GNU General Public License
# as published by the Free Software Foundation; either version 3
# of the License, or (at your option) any later version.
#
# HORTON is distributed in the hope that it will be useful,
# but WITHOUT ANY WARRANTY; without even the implied warranty of
# MERCHANTABILITY or FITNESS FOR A PARTICULAR PURPOSE.  See the
# GNU General Public License for more details.
#
# You should have received a copy of the GNU General Public License
# along with this program; if not, see <http://www.gnu.org/licenses/>
#
# --
'''C++ extensions'''


import numpy as np
cimport numpy as np
np.import_array()

cimport libc.string
from libcpp.vector cimport vector
from cython.operator cimport dereference as deref

cimport boys
cimport cartpure
cimport common
cimport gbasis
cimport ints
cimport fns
cimport iter_gb
cimport iter_pow
cimport cholesky
cimport gbw

import atexit

from horton.log import log
from horton.matrix import LinalgFactory, CholeskyLinalgFactory
from horton.cext import compute_grid_nucpot
from horton.utils import typecheck_geo


__all__ = [
    # boys
    'boys_function', 'boys_function_array',
    # cartpure
    'cart_to_pure_low',
    #cholesky
    'compute_cholesky',
    # common
    'fac', 'fac2', 'binom', 'get_shell_nbasis', 'get_max_shell_type',
    'gpt_coeff', 'gb_overlap_int1d', 'nuclear_attraction_helper',
    'cit', 'jfac', 'dtaylor',
    # gbasis
    'gob_cart_normalization', 'gob_pure_normalization',
    'GOBasis',
    # gbw (testing)
    'get_2index_slice', 'compute_diagonal', 'select_2index',
    # ints
    'GB2OverlapIntegral', 'GB2KineticIntegral',
    'GB2NuclearAttractionIntegral','GB4Integral',
    'GB4ElectronRepulsionIntegralLibInt',
    'GB4ErfIntegralLibInt', 'GB4GaussIntegralLibInt',
    'GB4RAlphaIntegralLibInt',
    # fns
    'GB1DMGridDensityFn', 'GB1DMGridGradientFn',
    # iter_gb
    'IterGB1', 'IterGB2', 'IterGB4',
    # iter_pow
    'iter_pow1_inc', 'IterPow1', 'IterPow2',
]


#
# boys wrappers (for testing only)
#


def boys_function(long m, double t):
    return boys.boys_function(m, t)


def boys_function_array(long mmax, double t):
    cdef np.ndarray[double] output = np.zeros(mmax+1)
    boys.boys_function_array(mmax, t, &output[0])
    return output


#
# cartpure wrappers (for testing only)
#


def cart_to_pure_low(np.ndarray[double] work_cart not None,
                     np.ndarray[double] work_pure not None,
                     long shell_type, long nant, long npost):
    assert work_cart.flags['C_CONTIGUOUS']
    assert work_pure.flags['C_CONTIGUOUS']
    cartpure.cart_to_pure_low(
        &work_cart[0], &work_pure[0], shell_type, nant,
        npost
    )

#
# cholesky wrappers
#

def compute_cholesky(GOBasis gobasis, GB4Integral gb4int, double threshold=1e-8, lf = None):
    cdef gbw.GB4IntegralWrapper* gb4w = NULL
    cdef vector[np.float64_t]* vectors = NULL
    cdef np.npy_intp dims[3]
    cdef np.ndarray result

    cdef extern from "numpy/arrayobject.h":
        void PyArray_ENABLEFLAGS(np.ndarray arr, int flags)

    try:
<<<<<<< HEAD
        gb4w = new gbw.GB4IntegralWrapper(<gbasis.GOBasis*> gobasis._this,
                                          <ints.GB4Integral*> gb4int._this)
        nvec = cholesky.cholesky(gb4w, &data, threshold)
=======
        gb4int = new ints.GB4ElectronRepulsionIntegralLibInt(
                            gobasis.max_shell_type)
        gb4w = new gbw.GB4IntegralWrapper((<gbasis.GOBasis* > gobasis._this),
                            <ints.GB4Integral*> gb4int)
        vectors = new vector[np.float64_t]()

        nvec = cholesky.cholesky(gb4w, vectors, threshold)
>>>>>>> de1da20c
        dims[0] = <np.npy_intp> nvec
        dims[1] = <np.npy_intp> gobasis.nbasis
        dims[2] = <np.npy_intp> gobasis.nbasis
        result = np.PyArray_SimpleNewFromData(3, dims, np.NPY_DOUBLE, &(deref(vectors)[0]))
        PyArray_ENABLEFLAGS(result, np.NPY_OWNDATA)
    finally:
        if gb4w is not NULL:
            del gb4w

    if lf is not None and isinstance(lf, CholeskyLinalgFactory):
        result_py = lf.create_four_index(gobasis.nbasis, array=result)
        return result_py
    else:
        return result

#
# common wrappers
#


def fac(long n):
    return common.fac(n)


def fac2(long n):
    return common.fac2(n)


def binom(long n, long m):
    return common.binom(n, m)


def get_shell_nbasis(long shell_type):
    result = common.get_shell_nbasis(shell_type)
    if result <= 0:
        raise ValueError("shell_type -1 is not supported.")
    return result


def get_max_shell_type():
    return common.get_max_shell_type()


def gpt_coeff(long k, long n0, long n1, double pa, double pb):
    return common.gpt_coeff(k, n0, n1, pa, pb)


def gb_overlap_int1d(long n0, long n1, double pa, double pb, double inv_gamma):
    return common.gb_overlap_int1d(n0, n1, pa, pb, inv_gamma)


def nuclear_attraction_helper(np.ndarray[double, ndim=1] work_g not None,
                              long n0, long n1, double pa, double pb, double cp,
                              double gamma_inv):
    assert work_g.flags['C_CONTIGUOUS']
    assert work_g.shape[0] == n0+n1+1
    common.nuclear_attraction_helper(&work_g[0], n0, n1, pa, pb, cp, gamma_inv)

def cit(int i, double t, int m):
        return common.cit(i, t, m)

def jfac(int j, int n):
    return common.jfac(j, n)

def dtaylor(int n, double alpha, double t, double tfactor):
    return common.dtaylor(n, alpha, t, tfactor)


#
# gbasis wrappers
#


def gob_cart_normalization(double alpha, np.ndarray[long, ndim=1] n not None):
    assert n.flags['C_CONTIGUOUS']
    assert n.shape[0] == 3
    return gbasis.gob_cart_normalization(alpha, &n[0])


def gob_pure_normalization(double alpha, long l):
    return gbasis.gob_pure_normalization(alpha, l)


cdef class GBasis:
    """
       This class describes basis sets applied to a certain molecular structure.

       **Arguments:**

       centers
            A numpy array with centers for the basis functions.
            shape = (ncenter, 3)

       shell_map
            An array with the center index for each shell.
            shape = (nshell,)

       nprims
            The number of primitives in each shell.
            shape = (nshell,)

       shell_types
            An array with contraction types: 0 = S, 1 = P, 2 = Cartesian D,
            3 = Cartesian F, ..., -2 = pure D, -3 = pure F, ...
            shape = (nshell,)

       alphas
            The exponents of the primitives in one shell.
            shape = (sum(nprims),)

       con_coeffs
            The contraction coefficients of the primitives for each
            contraction in a contiguous array. The coefficients are ordered
            according to the shells. Within each shell, the coefficients are
            grouped per exponent.
            shape = (sum(nprims),)

       All arguments may also be lists. In any case, copies are made of the
       arguments and stored internally, and are not meant to be modified once
       the GOBasis object is created.

       The order of the pure shells is based on the order of real spherical.
       The functions are sorted from low to high magnetic quantum number,
       with cosine-like functions before the sine-like functions. The order
       of functions in a Cartesian shell is alhpabetic. Some examples:

       shell_type = 0, S:
         0 -> 1
       shell_type = 1, P:
         0 -> x
         1 -> y
         2 -> z
       shell_type = 2, Cartesian D:
         0 -> xx
         1 -> xy
         2 -> xz
         3 -> yy
         4 -> yz
         5 -> zz
       shell_type = 3, Cartesian F:
         0 -> xxx
         1 -> xxy
         2 -> xxz
         3 -> xyy
         4 -> xyz
         5 -> xzz
         6 -> yyy
         7 -> yyz
         8 -> yzz
         9 -> zzz
       shell_type = -1, not allowed
       shell_type = -2, pure D:
         0 -> zz
         1 -> xz
         2 -> yz
         3 -> xx-yy
         4 -> xy
       shell_type = -3, pure F:
         0 -> zzz
         1 -> xzz
         2 -> yzz
         3 -> xxz-yyz
         4 -> xyz
         5 -> xxx-3xyy
         6 -> 3xxy-yyy
    """

    cdef gbasis.GBasis* _this
    # Keep reference to arrays to make sure they will not be deallocated.
    cdef np.ndarray _centers
    cdef np.ndarray _shell_map
    cdef np.ndarray _nprims
    cdef np.ndarray _shell_types
    cdef np.ndarray _alphas
    cdef np.ndarray _con_coeffs

    def __cinit__(self, centers, shell_map, nprims, shell_types, alphas, con_coeffs):
        # Make private copies of the input arrays.
        self._centers = np.array(centers, dtype=float)
        self._shell_map = np.array(shell_map, dtype=int)
        self._nprims = np.array(nprims, dtype=int)
        self._shell_types = np.array(shell_types, dtype=int)
        self._alphas = np.array(alphas, dtype=float)
        self._con_coeffs = np.array(con_coeffs, dtype=float)

        self._centers.flags.writeable = True
        # Set arrays unwritable because:
        #   (i) derived properties will be stored
        #   (ii) consistency tests below are only performed once (below)
        # In principle, one can make the arrays writable again, but then one
        # is deliberately taking risks. A strict read-only buffer would be
        # ideal but is not possible. One can always pass a pointer to a
        # C library and start messing things up.
        self._shell_map.flags.writeable = False
        self._nprims.flags.writeable = False
        self._shell_types.flags.writeable = False
        self._alphas.flags.writeable = False
        self._con_coeffs.flags.writeable = False

        # Check array dimensions
        if self._centers.ndim != 2:
            raise TypeError('centers must be a 2D array')
        if self._shell_map.ndim != 1:
            raise TypeError('shell_map must be a 1D array')
        if self._nprims.ndim != 1:
            raise TypeError('nprims must be a 1D array')
        if self._shell_types.ndim != 1:
            raise TypeError('shell_types must be a 1D array')
        if self._alphas.ndim != 1:
            raise TypeError('alphas must be a 1D array')
        if self._con_coeffs.ndim != 1:
            raise TypeError('con_coeffs must be a 1D array')

        # Essential array checks
        if self._centers.shape[1] != 3:
            raise TypeError('centers must have three columns.')
        if self._nprims.shape[0] != self._shell_map.shape[0]:
            raise TypeError('nprims and shell_map must have the same length.')
        if self._shell_types.shape[0] != self._shell_map.shape[0]:
            raise TypeError('shell_types and shell_map must have the same length.')
        if self._alphas.shape[0] != self._con_coeffs.shape[0]:
            raise TypeError('alphas and con_coeffs must have the same length.')

        # Consistency checks
        if self._shell_map.min() < 0:
            raise ValueError('shell_map can not contain negative values.')
        if self._shell_map.max() >= self.centers.shape[0]:
            raise ValueError('shell_map can not contain values larger than the number of centers.')
        if self._nprims.min() < 1:
            raise ValueError('nprims elements must be strictly positive.')
        if (self._shell_types == -1).any():
            raise ValueError('The shell_type -1 is not supported.')
        cdef long nprim_total = self._nprims.sum()
        if (self._alphas.shape[0] != nprim_total):
            raise TypeError('The length of alphas must equal the total number of primitives.')

    def __init__(self, centers, shell_map, nprims, shell_types, alphas, con_coeffs):
        if self.__class__ == GBasis:
            raise NotImplementedError('GBasis is an abstract base class')
        self._log_init()

    def __dealloc__(self):
        del self._this

    @classmethod
    def concatenate(cls, *gbs):
        '''Concatenate multiple basis objects into a new one.

           **Arguments:** each argument is an instance of the same subclass of
           GBasis.
        '''
        # check if the classes match
        for gb in gbs:
            assert isinstance(gb, cls)

        # do the concatenation of each array properly
        centers = np.concatenate([gb.centers for gb in gbs])
        shell_map = []
        offset = 0
        for gb in gbs:
            shell_map.append(gb.shell_map + offset)
            offset += gb.ncenter
        shell_map = np.concatenate(shell_map)
        nprims = np.concatenate([gb.nprims for gb in gbs])
        shell_types = np.concatenate([gb.shell_types for gb in gbs])
        alphas = np.concatenate([gb.alphas for gb in gbs])
        con_coeffs = np.concatenate([gb.con_coeffs for gb in gbs])
        return cls(centers, shell_map, nprims, shell_types, alphas, con_coeffs)

    @classmethod
    def from_hdf5(cls, grp):
        return cls(
            np.array(grp['centers']),
            np.array(grp['shell_map']),
            np.array(grp['nprims']),
            np.array(grp['shell_types']),
            np.array(grp['alphas']),
            np.array(grp['con_coeffs'])
        )

    def to_hdf5(self, grp):
        grp['centers'] = self.centers
        grp['shell_map'] = self.shell_map
        grp['nprims'] = self.nprims
        grp['shell_types'] = self.shell_types
        grp['alphas'] = self.alphas
        grp['con_coeffs'] = self.con_coeffs

    # Array properties

    property centers:
        def __get__(self):
            return self._centers

    property shell_map:
        def __get__(self):
            return self._shell_map.view()

    property nprims:
        def __get__(self):
            return self._nprims.view()

    property shell_types:
        def __get__(self):
            return self._shell_types.view()

    property alphas:
        def __get__(self):
            return self._alphas.view()

    property con_coeffs:
        def __get__(self):
            return self._con_coeffs.view()

    # Array sizes

    property ncenter:
        def __get__(self):
            return self.centers.shape[0]

    property nshell:
        def __get__(self):
            return self.shell_map.shape[0]

    property nprim_total:
        def __get__(self):
            return self.nprims.sum()

    # Other properties

    property nbasis:
        def __get__(self):
            return self._this.get_nbasis()

    property shell_lookup:
        def __get__(self):
            cdef np.npy_intp* shape = [self.nbasis]
            tmp = np.PyArray_SimpleNewFromData(1, shape,
                    np.NPY_LONG, <void*> self._this.get_shell_lookup())
            return tmp.copy()

    property basis_offsets:
        def __get__(self):
            cdef np.npy_intp* shape = [self.nshell]
            tmp = np.PyArray_SimpleNewFromData(1, shape, np.NPY_LONG,
                        <void*> self._this.get_basis_offsets())
            return tmp.copy()

    property nscales:
        def __get__(self):
            return self._this.get_nscales()

    property max_shell_type:
        def __get__(self):
            return self._this.get_max_shell_type()

    def _log_init(self):
        '''Write a summary of the basis to the screen logger'''
        if log.do_medium:
            log('Initialized: %s' % self)
            log.deflist([
                ('Number of basis functions', self.nbasis),
                ('Number of normalization constants', self.nscales),
                ('Maximum shell type', self.max_shell_type),
            ])
            shell_type_names = {
                0: 'S', 1: 'P', 2: 'Dc', 3: 'Fc', 4:'Gc', 5: 'Hc', 6: 'Ic',
                -2: 'Dp', -3: 'Fp', -4:'Gp', -5: 'Hp', -6: 'Ip',
            }
            descs = ['']*self.ncenter
            for i in xrange(self.nshell):
                icenter = self.shell_map[i]
                s = descs[icenter]
                name = shell_type_names[self.shell_types[i]]
                s += ' %s%i' % (name, self.nprims[i])
                descs[icenter] = s
            deflist = []
            for i in xrange(self.ncenter):
                deflist.append(('Center % 5i' % i, descs[i]))
            log.deflist(deflist)
            log.blank()

    def get_scales(self):
        # A **copy** of the scales is returned.
        cdef np.npy_intp shape[1]
        shape[0] = self.nscales
        tmp = np.PyArray_SimpleNewFromData(1, shape, np.NPY_DOUBLE, <void*> self._this.get_scales(0))
        return tmp.copy()

    # low-level compute routines, for debugging only
    def compute_grid_point1(self, np.ndarray[double, ndim=1] output not None,
                            np.ndarray[double, ndim=1] point not None,
                            GB1DMGridFn grid_fn not None):
        assert output.flags['C_CONTIGUOUS']
        assert output.shape[0] == self.nbasis
        assert point.flags['C_CONTIGUOUS']
        assert point.shape[0] == 3
        self._this.compute_grid_point1(&output[0], &point[0], grid_fn._this)

    def get_subset(self, ishells):
        '''Construct a sub basis set for a selection of shells

           **Argument:**

           ishells
                A list of indexes of shells to be retained in the sub basis set

           **Returns:** An instance of the same class as self containing only
           the basis functions of self that correspond to the select shells in
           the ``ishells`` list.
        '''
        # find the centers corresponding to ishells
        icenters = set([])
        for ishell in ishells:
            if ishell < 0:
                raise ValueError('ishell out of range: %i < 0' % ishell)
            if ishell >= self.nshell:
                raise ValueError('ishell out of range: %i >= %s' % (ishell, self.nshell))
            icenters.add(self.shell_map[ishell])
        icenters = sorted(icenters) # fix the order
        new_centers = self.centers[icenters]
        # construct the new shell_map, nprims, shell_types
        new_shell_map = np.zeros(len(ishells), int)
        new_nprims = np.zeros(len(ishells), int)
        new_shell_types = np.zeros(len(ishells), int)
        for new_ishell, ishell in enumerate(ishells):
            new_shell_map[new_ishell] = icenters.index(self.shell_map[ishell])
            new_nprims[new_ishell] = self.nprims[ishell]
            new_shell_types[new_ishell] = self.shell_types[ishell]
        # construct the new alphas and con_coeffs
        new_nprim_total = new_nprims.sum()
        new_alphas = np.zeros(new_nprim_total, float)
        new_con_coeffs = np.zeros(new_nprim_total, float)
        new_iprim = 0
        for new_ishell, ishell in enumerate(ishells):
            nprim = new_nprims[new_ishell]
            old_iprim = self.nprims[:ishell].sum()
            new_alphas[new_iprim:new_iprim+nprim] = self.alphas[old_iprim:old_iprim+nprim]
            new_con_coeffs[new_iprim:new_iprim+nprim] = self.con_coeffs[old_iprim:old_iprim+nprim]
            new_iprim += nprim
        # make a mapping between the indices of old and new basis functions
        ibasis_list = []
        for new_ishell, ishell in enumerate(ishells):
            ibasis_old = sum(common.get_shell_nbasis(self.shell_types[i]) for i in xrange(ishell))
            nbasis = common.get_shell_nbasis(self.shell_types[ishell])
            ibasis_list.extend(range(ibasis_old, ibasis_old+nbasis))
        ibasis_list = np.array(ibasis_list)
        # create the basis set object
        basis = self.__class__(new_centers, new_shell_map, new_nprims,
                               new_shell_types, new_alphas, new_con_coeffs)
        # return stuff
        return basis, ibasis_list

    def get_basis_atoms(self, coordinates):
        '''Return a list of atomic basis sets for a given geometry

           **Arguments:**

           coordinates
                An (N, 3) array with atomic coordinates, used to find the
                centers associated with atoms. An exact match of the Cartesian
                coordinates is required to properly select a shell.

           **Returns:** A list with one tuple for every atom: (gbasis,
           ibasis_list), where gbasis is a basis set object for the atom and
           ibasis_list is a list of basis set indexes that can be used to
           substitute results from the atomic basis set back into the molecular
           basis set. For example, when a density matrix for the atom is
           obtained and it needs to be plugged back into the molecular density
           matrix, one can do the following::

               mol_dm._array[ibasis_list,ibasis_list.reshape(-1,1)] = atom_dm._array
        '''
        result = []
        for c in coordinates:
            # find the corresponding center(s).
            icenters = []
            for icenter in xrange(self.ncenter):
                # require an exact match of the coordinates
                if (self.centers[icenter] == c).all():
                    icenters.append(icenter)
            icenters = set(icenters)
            # find the shells on these centers
            ishells = []
            for ishell in xrange(self.nshell):
                if self.shell_map[ishell] in icenters:
                    ishells.append(ishell)
            # construct a sub basis
            sub_basis, ibasis_list = self.get_subset(ishells)
            result.append((sub_basis, ibasis_list))
        return result


cdef class GOBasis(GBasis):
    def __cinit__(self, centers, shell_map, nprims, shell_types, alphas, con_coeffs):
        self._this = <gbasis.GBasis*> new gbasis.GOBasis(
            <double*>self._centers.data, <long*>self._shell_map.data,
            <long*>self._nprims.data, <long*>self._shell_types.data,
            <double*>self._alphas.data, <double*>self._con_coeffs.data,
            self._centers.shape[0], self._shell_types.shape[0], self._alphas.shape[0]
        )

    def check_matrix_coeffs(self, matrix, nocc=None):
        assert matrix.ndim == 2
        assert matrix.flags['C_CONTIGUOUS']
        assert matrix.shape[0] == self.nbasis
        assert matrix.shape[1] <= self.nbasis
        if nocc is not None:
            assert matrix.shape[1] >= nocc

    def check_matrix_two_index(self, matrix):
        assert matrix.ndim == 2
        assert matrix.flags['C_CONTIGUOUS']
        assert matrix.shape[0] == self.nbasis
        assert matrix.shape[1] == self.nbasis

    def check_matrix_four_index(self, matrix):
        assert matrix.ndim == 4
        assert matrix.flags['C_CONTIGUOUS']
        assert matrix.shape[0] == self.nbasis
        assert matrix.shape[1] == self.nbasis
        assert matrix.shape[2] == self.nbasis
        assert matrix.shape[3] == self.nbasis

    def compute_overlap(self, output):
        """Compute the overlap integrals in a Gaussian orbital basis

           **Arguments:**

           output
                When a ``TwoIndex`` instance is given, it is used as output
                argument and its contents are overwritten. When ``LinalgFactory``
                is given, it is used to construct the output ``TwoIndex``
                object. In both cases, the output two-index object is returned.

           **Returns:** ``TwoIndex`` object
        """
        # prepare the output array
        cdef np.ndarray[double, ndim=2] output_array
        if isinstance(output, LinalgFactory):
            lf = output
            output = lf.create_two_index(self.nbasis)
        output_array = output._array
        self.check_matrix_two_index(output_array)
        # call the low-level routine
        (<gbasis.GOBasis*>self._this).compute_overlap(&output_array[0, 0])
        # done
        return output

    def compute_kinetic(self, output):
        """Compute the kinetic energy integrals in a Gaussian orbital basis

           **Arguments:**

           output
                When a ``TwoIndex`` instance is given, it is used as output
                argument and its contents are overwritten. When ``LinalgFactory``
                is given, it is used to construct the output ``TwoIndex``
                object. In both cases, the output two-index object is returned.

           **Returns:** ``TwoIndex`` object
        """
        # prepare the output array
        cdef np.ndarray[double, ndim=2] output_array
        if isinstance(output, LinalgFactory):
            lf = output
            output = lf.create_two_index(self.nbasis)
        output_array = output._array
        self.check_matrix_two_index(output_array)
        # call the low-level routine
        (<gbasis.GOBasis*>self._this).compute_kinetic(&output_array[0, 0])
        # done
        return output

    def compute_nuclear_attraction(self,
                                   np.ndarray[double, ndim=2] coordinates not None,
                                   np.ndarray[double, ndim=1] charges not None,
                                   output):
        """Compute the nuclear attraction integral in a Gaussian orbital basis

           **Arguments:**

           coordinates
                A float array with shape (ncharge,3) with Cartesian coordinates
                of point charges that define the external field.

           charges
                A float array with shape (ncharge,) with the values of the
                charges.

           output
                When a ``TwoIndex`` instance is given, it is used as output
                argument and its contents are overwritten. When ``LinalgFactory``
                is given, it is used to construct the output ``TwoIndex``
                object. In both cases, the output two-index object is returned.

           **Returns:** ``TwoIndex`` object
        """
        # type checking
        assert coordinates.flags['C_CONTIGUOUS']
        assert charges.flags['C_CONTIGUOUS']
        ncharge, coordinates, charges = typecheck_geo(coordinates, None, charges, need_numbers=False)
        # prepare the output array
        cdef np.ndarray[double, ndim=2] output_array
        if isinstance(output, LinalgFactory):
            lf = output
            output = lf.create_two_index(self.nbasis)
        output_array = output._array
        self.check_matrix_two_index(output_array)
        # call the low-level routine
        (<gbasis.GOBasis*>self._this).compute_nuclear_attraction(
            &charges[0], &coordinates[0, 0], ncharge,
            &output_array[0, 0],
        )
        # done
        return output

    def compute_multipole_moment(self,
                    np.ndarray[long, ndim=1] xyz not None,
                    np.ndarray[double, ndim=1] center not None,
                    output):
        """Compute the (multipole) moment integrals in a Gaussian orbital basis.

        Calculates the integral < gto_a | (x - C_x)^l (y - C_y)^m (z - C_z)^n | gto_b >

        Parameters
        ----------
        xyz : numpy-array of int, shape=(3,).
            A integer (long) numpy-array with shape (3,) with the powers of x,y,z in the
            integrals.
        center : np.ndarray, shape = (3,)
            A numpy array of shape (3,) with the center [C_x, C_y, C_z] around which the
            moment integral is computed.
        output : ``TwoIndex`` or ``LinalgFactory`` object
            When a ``TwoIndex`` instance is given, it is used as output argument and its
            contents are overwritten. When ``LinalgFactory`` is given, it is used to
            construct the output ``TwoIndex`` object. In both cases, the output two-index
            object is returned.

        Returns
        -------
        output : ``TwoIndex`` object
            The values of the integrals.
        """
        # type checking
        assert xyz.flags['C_CONTIGUOUS']
        assert xyz.min() >= 0
        assert xyz.sum() >= 0
        assert center.flags['C_CONTIGUOUS']
        # prepare the output array
        cdef np.ndarray[double, ndim=2] output_array
        if isinstance(output, LinalgFactory):
            lf = output
            output = lf.create_two_index(self.nbasis)
        output_array = output._array
        self.check_matrix_two_index(output_array)
        # call the low-level routine
        (<gbasis.GOBasis*>self._this).compute_multipole_moment(
            &xyz[0], &center[0], &output_array[0, 0])
        # done
        return output

    def compute_electron_repulsion(self, output):
        '''Compute electron-electron repulsion integrals

           **Argument:**

           output
                When a ``DenseFourIndex`` object is given, it is used as output
                argument and its contents are overwritten. When a
                ``DenseLinalgFactory`` or ``CholeskyLinalgFactory`` is given, it
                is used to construct the four-index object in which the
                integrals are stored.

           **Returns:** The four-index object with the electron repulsion
           integrals.

           Keywords: :index:`ERI`, :index:`four-center integrals`
        '''
        log.cite('valeev2014',
                 'the efficient implementation of four-center electron repulsion integrals')
        if isinstance(output, CholeskyLinalgFactory):
            lf = output
            output = compute_cholesky(self, GB4ElectronRepulsionIntegralLibInt(self.max_shell_type), lf=lf)
            return output
        # prepare the output array
        cdef np.ndarray[double, ndim=4] output_array
        if isinstance(output, LinalgFactory):
            lf = output
            output = lf.create_four_index(self.nbasis)
        output_array = output._array
        self.check_matrix_four_index(output_array)
        # call the low-level routine
        (<gbasis.GOBasis*>self._this).compute_electron_repulsion(&output_array[0, 0, 0, 0])
        # done
        return output

    def compute_erf_repulsion(self, output, double mu=0.0):
        """Compute short-range electron repulsion integrals.

        Parameters
        ----------

        output : FourIndex
            When a ``DenseFourIndex`` object is given, it is used as output argument and
            its contents are overwritten. When a ``DenseLinalgFactory`` or
            ``CholeskyLinalgFactory`` is given, it is used to construct the four-index
            object in which the integrals are stored.
        mu : float
            Parameter for the erf(mu r)/r potential. Default is zero.

        Returns
        -------
        output

        Keywords: :index:`ERI`, :index:`four-center integrals`
        """
        log.cite('valeev2014',
                 'the efficient implementation of four-center electron repulsion integrals')
        log.cite('ahlrichs2006',
                 'the methodology to implement various types of four-center integrals.')
        if isinstance(output, CholeskyLinalgFactory):
            lf = output
            output = compute_cholesky(self, GB4ErfIntegralLibInt(self.max_shell_type, mu), lf=lf)
            return output
        # prepare the output array
        cdef np.ndarray[double, ndim=4] output_array
        if isinstance(output, LinalgFactory):
            lf = output
            output = lf.create_four_index(self.nbasis)
        output_array = output._array
        self.check_matrix_four_index(output_array)
        # call the low-level routine
        (<gbasis.GOBasis*>self._this).compute_erf_repulsion(&output_array[0, 0, 0, 0], mu)
        # done
        return output

    def compute_gauss_repulsion(self, output, double c=1.0, double alpha=1.0):
        """Compute gaussian repulsion four-center integrals.

        Parameters
        ----------

        output : FourIndex
            When a ``DenseFourIndex`` object is given, it is used as output argument and
            its contents are overwritten. When a ``DenseLinalgFactory`` or
            ``CholeskyLinalgFactory`` is given, it is used to construct the four-index
            object in which the integrals are stored.
        c : float
            Coefficient of the gaussian.
        alpha : float
            Exponential parameter of the gaussian.

        Returns
        -------
        output

        Keywords: :index:`ERI`, :index:`four-center integrals`
        """
        log.cite('valeev2014',
                 'the efficient implementation of four-center electron repulsion integrals')
        log.cite('ahlrichs2006',
                 'the methodology to implement various types of four-center integrals.')
        if isinstance(output, CholeskyLinalgFactory):
            lf = output
            output = compute_cholesky(self, GB4GaussIntegralLibInt(self.max_shell_type, c, alpha), lf=lf)
            return output
        # prepare the output array
        cdef np.ndarray[double, ndim=4] output_array
        if isinstance(output, LinalgFactory):
            lf = output
            output = lf.create_four_index(self.nbasis)
        output_array = output._array
        self.check_matrix_four_index(output_array)
        # call the low-level routine
        (<gbasis.GOBasis*>self._this).compute_gauss_repulsion(&output_array[0, 0, 0, 0], c, alpha)
        # done
        return output

    def compute_ralpha_repulsion(self, output, double alpha=-1.0):
        """Compute r^alpha repulsion four-center integrals.

        Parameters
        ----------

        output : FourIndex
            When a ``DenseFourIndex`` object is given, it is used as output argument and
            its contents are overwritten. When a ``DenseLinalgFactory`` or
            ``CholeskyLinalgFactory`` is given, it is used to construct the four-index
            object in which the integrals are stored.
        alpha : float
            The power of r in the interation potential.

        Returns
        -------
        output

        Keywords: :index:`ERI`, :index:`four-center integrals`
        """
        log.cite('valeev2014',
                 'the efficient implementation of four-center electron repulsion integrals')
        log.cite('ahlrichs2006',
                 'the methodology to implement various types of four-center integrals.')
        if isinstance(output, CholeskyLinalgFactory):
            lf = output
            output = compute_cholesky(self, GB4RAlphaIntegralLibInt(self.max_shell_type, alpha), lf=lf)
            return output
        cdef np.ndarray[double, ndim=4] output_array
        if isinstance(output, LinalgFactory):
            lf = output
            output = lf.create_four_index(self.nbasis)
        output_array = output._array
        self.check_matrix_four_index(output_array)
        # call the low-level routine
        (<gbasis.GOBasis*>self._this).compute_ralpha_repulsion(&output_array[0, 0, 0, 0], alpha)
        # done
        return output

    def compute_grid_orbitals_exp(self, exp,
                                  np.ndarray[double, ndim=2] points not None,
                                  np.ndarray[long, ndim=1] iorbs not None,
                                  np.ndarray[double, ndim=2] output=None):
        '''Compute the orbitals on a grid for a given set of expansion coefficients.

           **Arguments:**

           exp
                An expansion object. For now, this must be a DenseExpansion object.

           points
                A Numpy array with grid points, shape (npoint,3).

           iorbs
                The indexes of the orbitals to be computed. If not given, the
                orbitals with a non-zero occupation number are computed

           **Optional arguments:**

           output
                An output array, shape (npoint, len(iorbs)). The results are
                added to this array. When not given, an output array is
                allocated and the result is returned.

           **Warning:** the results are added to the output array!

           **Returns:** the output array. (It is allocated when not given.)
        '''
        # Do some type checking
        cdef np.ndarray[double, ndim=2] coeffs = exp.coeffs
        self.check_matrix_coeffs(coeffs)
        nfn = coeffs.shape[1]
        assert points.flags['C_CONTIGUOUS']
        npoint = points.shape[0]
        assert points.shape[1] == 3
        assert iorbs.flags['C_CONTIGUOUS']
        norb = iorbs.shape[0]
        if output is None:
            output = np.zeros((npoint, norb), float)
        else:
            assert output.flags['C_CONTIGUOUS']
            assert output.shape[0] == npoint
            assert output.shape[1] == norb
        # compute
        (<gbasis.GOBasis*>self._this).compute_grid1_exp(
            nfn, &coeffs[0, 0], npoint, &points[0, 0],
            norb, &iorbs[0], &output[0, 0])
        return output

    def _compute_grid1_dm(self, dm, np.ndarray[double, ndim=2] points not None,
                          GB1DMGridFn grid_fn not None, np.ndarray output not None,
                          double epsilon=0):
        '''Compute some density function on a grid for a given density matrix.

           **Arguments:**

           dm
                A density matrix. For now, this must be a DenseTwoIndex object.

           points
                A Numpy array with grid points, shape (npoint,3).

           grid_fn
                A grid function.

           output
                A Numpy array for the output.

           **Optional arguments:**

           epsilon
                Allow errors on the density of this magnitude for the sake of
                efficiency.

           **Warning:** the results are added to the output array! This may
           be useful to combine results from different spin components.
        '''
        # Get the array of the density matrix
        cdef np.ndarray[double, ndim=2] dmar = dm._array
        self.check_matrix_two_index(dmar)

        # Get the maximum of the absolute value over the rows
        cdef np.ndarray[double, ndim=1] dmmaxrow = np.abs(dmar).max(axis=0)

        # Check the output array
        assert output.flags['C_CONTIGUOUS']
        npoint = output.shape[0]
        if grid_fn.dim_output == 1:
            assert output.ndim == 1
        else:
            assert output.ndim == 2
            assert output.shape[1] == grid_fn.dim_output

        # Check the points array
        assert points.flags['C_CONTIGUOUS']
        assert points.shape[0] == npoint
        assert points.shape[1] == 3

        # Go!
        (<gbasis.GOBasis*>self._this).compute_grid1_dm(
            &dmar[0, 0], npoint, &points[0, 0],
            grid_fn._this, <double*>np.PyArray_DATA(output), epsilon,
            &dmmaxrow[0])

    def compute_grid_density_dm(self, dm,
                                np.ndarray[double, ndim=2] points not None,
                                np.ndarray[double, ndim=1] output=None,
                                double epsilon=0):
        '''Compute the electron density on a grid for a given density matrix.

           **Arguments:**

           dm
                A density matrix. For now, this must be a DenseTwoIndex object.

           points
                A Numpy array with grid points, shape (npoint,3).

           **Optional arguments:**

           output
                A Numpy array for the output, shape (npoint,). When not given,
                an output array is allocated and returned.

           epsilon
                Allow errors on the density of this magnitude for the sake of
                efficiency.

           **Warning:** the results are added to the output array! This may
           be useful to combine results from different spin components.

           **Returns:** the output array. (It is allocated when not given.)
        '''
        if output is None:
            output = np.zeros(points.shape[0])
        self._compute_grid1_dm(dm, points, GB1DMGridDensityFn(self.max_shell_type), output, epsilon)
        return output

    def compute_grid_gradient_dm(self, dm,
                                 np.ndarray[double, ndim=2] points not None,
                                 np.ndarray[double, ndim=2] output=None,
                                 double epsilon=0):
        '''Compute the electron density gradient on a grid for a given density matrix.

           **Arguments:**

           dm
                A density matrix. For now, this must be a DenseTwoIndex object.

           points
                A Numpy array with grid points, shape (npoint,3).

           **Optional arguments:**

           output
                A Numpy array for the output, shape (npoint,3). When not given,
                it will be allocated.

           epsilon
                Allow errors on the density of this magnitude for the sake of
                efficiency.

           **Warning:** the results are added to the output array! This may
           be useful to combine results from different spin components.
        '''
        if output is None:
            output = np.zeros((points.shape[0], 3), float)
        self._compute_grid1_dm(dm, points, GB1DMGridGradientFn(self.max_shell_type), output, epsilon)
        return output

    def compute_grid_kinetic_dm(self, dm,
                                np.ndarray[double, ndim=2] points not None,
                                np.ndarray[double, ndim=1] output=None):
        '''Compute the kinetic energy density on a grid for a given density matrix.

           **Arguments:**

           dm
                A density matrix. For now, this must be a DenseTwoIndex object.

           points
                A Numpy array with grid points, shape (npoint,3).

           **Optional arguments:**

           output
                A Numpy array for the output, shape (npoint,). When not given,
                it will be allocated.

           **Returns:** An array with shape (npoint,) containing the kinetic
           energy density. When an output array is given, it is also used as
           return value.

           **Warning:** the results are added to the output array! This may
           be useful to combine results from different spin components.
        '''
        if output is None:
            output = np.zeros((points.shape[0],), float)
        self._compute_grid1_dm(dm, points, GB1DMGridKineticFn(self.max_shell_type), output)
        return output

    def compute_grid_hartree_dm(self, dm,
                                np.ndarray[double, ndim=2] points not None,
                                np.ndarray[double, ndim=1] output=None):
        '''Compute the Hartree potential on a grid for a given density matrix.

           **Arguments:**

           dm
                A density matrix. For now, this must be a DenseTwoIndex object.

           points
                A Numpy array with grid points, shape (npoint,3).

           grid_fn
                A grid function.

           **Optional arguments:**

           output
                A Numpy array for the output. When not given, it will be
                allocated.

           **Warning:** the results are added to the output array! This may
           be useful to combine results from different spin components.
        '''
        # type checking
        cdef np.ndarray[double, ndim=2] dmar = dm._array
        self.check_matrix_two_index(dmar)
        assert points.flags['C_CONTIGUOUS']
        npoint = points.shape[0]
        assert points.shape[1] == 3
        if output is None:
            output = np.zeros(npoint, float)
        else:
            assert output.flags['C_CONTIGUOUS']
            assert output.shape[0] == npoint
        # compute
        (<gbasis.GOBasis*>self._this).compute_grid2_dm(
            &dmar[0, 0], npoint, &points[0, 0],
            &output[0])
        return output

    def compute_grid_esp_dm(self, dm,
                            np.ndarray[double, ndim=2] coordinates not None,
                            np.ndarray[double, ndim=1] charges not None,
                            np.ndarray[double, ndim=2] points not None,
                            np.ndarray[double, ndim=1] output=None):
        '''Compute the electrostatic potential on a grid for a given density
           matrix.

           **Arguments:**

           dm
                A density matrix. For now, this must be a DenseTwoIndex object.

           coordinates
                A (N, 3) float numpy array with Cartesian coordinates of the
                atoms.

           charges
                A (N,) numpy vector with the atomic charges.

           points
                A Numpy array with grid points, shape (npoint,3).

           grid_fn
                A grid function.

           **Optional arguments:**

           output
                A Numpy array for the output. When not given, it will be
                allocated.

           **Warning:** the results are added to the output array! This may
           be useful to combine results from different spin components.
        '''
        output = self.compute_grid_hartree_dm(dm, points, output)
        output *= -1
        compute_grid_nucpot(coordinates, charges, points, output)
        return output

    def _compute_grid1_fock(self, np.ndarray[double, ndim=2] points not None,
                           np.ndarray[double, ndim=1] weights not None,
                           np.ndarray pots not None,
                           GB1DMGridFn grid_fn not None, fock):
        '''Compute a two-index operator based on some potential grid in real-space

           **Arguments:**

           points
                A Numpy array with grid points, shape (npoint,3).

           weights
                A Numpy array with integration weights, shape (npoint,).

           pots
                A Numpy array with potential data on the grid.

           grid_fn
                A grid function.

           fock
                A two-index operator. For now, this must be a DenseTwoIndex
                object.

           **Warning:** the results are added to the fock operator!
        '''
        cdef np.ndarray[double, ndim=2] output = fock._array
        self.check_matrix_two_index(output)
        assert points.flags['C_CONTIGUOUS']
        npoint = points.shape[0]
        assert points.shape[1] == 3
        assert weights.flags['C_CONTIGUOUS']
        assert npoint == weights.shape[0]
        assert pots.strides[0] % 8 == 0
        pot_stride = pots.strides[0]/8
        assert npoint == pots.shape[0]
        if grid_fn.dim_output == 1:
            assert pots.ndim == 1
        else:
            assert pots.ndim == 2
            assert pots.shape[1] == grid_fn.dim_output
            assert pots.strides[1] % 8 == 0
            pot_stride *= (pots.strides[1] / 8)
        (<gbasis.GOBasis*>self._this).compute_grid1_fock(
            npoint, &points[0, 0], &weights[0],
            pot_stride, <double*>np.PyArray_DATA(pots),
            grid_fn._this, &output[0, 0])

    def compute_grid_density_fock(self, np.ndarray[double, ndim=2] points not None,
                                  np.ndarray[double, ndim=1] weights not None,
                                  np.ndarray[double, ndim=1] pots not None, fock):
        '''Compute a two-index operator based on a density potential grid in real-space

           **Arguments:**

           points
                A Numpy array with grid points, shape (npoint,3).

           weights
                A Numpy array with integration weights, shape (npoint,).

           pots
                A Numpy array with density potential data, shape (npoint,).

           fock
                A two-index operator. For now, this must be a DenseTwoIndex
                object.

           **Warning:** the results are added to the fock operator!
        '''
        self._compute_grid1_fock(points, weights, pots, GB1DMGridDensityFn(self.max_shell_type), fock)

    def compute_grid_gradient_fock(self, np.ndarray[double, ndim=2] points not None,
                                   np.ndarray[double, ndim=1] weights not None,
                                   np.ndarray[double, ndim=2] pots not None, fock):
        '''Compute a two-index operator based on a density potential grid in real-space

           **Arguments:**

           points
                A Numpy array with grid points, shape (npoint,3).

           weights
                A Numpy array with integration weights, shape (npoint,).

           pots
                A Numpy array with gradient potential data, shape (npoint, 3).

           fock
                A two-index operator. For now, this must be a DenseTwoIndex
                object.

           **Warning:** the results are added to the fock operator!
        '''
        self._compute_grid1_fock(points, weights, pots, GB1DMGridGradientFn(self.max_shell_type), fock)

    def compute_grid_kinetic_fock(self, np.ndarray[double, ndim=2] points not None,
                                  np.ndarray[double, ndim=1] weights not None,
                                  np.ndarray[double, ndim=1] pots not None, fock):
        '''Compute a two-index operator based on a kientic energy density potential grid in real-space

           **Arguments:**

           points
                A Numpy array with grid points, shape (npoint,3).

           weights
                A Numpy array with integration weights, shape (npoint,).

           pots
                A Numpy array with kinetic energy density potential data, shape
                (npoint,).

           fock
                A one-body operator. For now, this must be a DenseOneBody
                object.

           **Warning:** the results are added to the fock operator!
        '''
        self._compute_grid1_fock(points, weights, pots, GB1DMGridKineticFn(self.max_shell_type), fock)


#
# gbw wrappers
#

def select_2index(GOBasis gobasis, long index0, long index2):
    assert index0 >= 0 and index0 < gobasis.nbasis
    assert index2 >= 0 and index2 < gobasis.nbasis

    cdef ints.GB4ElectronRepulsionIntegralLibInt* gb4int = NULL
    cdef gbw.GB4IntegralWrapper* gb4w = NULL

    cdef long pbegin0
    cdef long pend0
    cdef long pbegin2
    cdef long pend2

    try:
        gb4int = new ints.GB4ElectronRepulsionIntegralLibInt(
                            gobasis.max_shell_type)
        gb4w = new gbw.GB4IntegralWrapper((<gbasis.GOBasis* > gobasis._this),
                            <ints.GB4Integral*> gb4int)
        gb4w.select_2index(index0, index2, &pbegin0, &pend0, &pbegin2, &pend2)
    finally:
        if gb4int is not NULL:
            del gb4int
        if gb4w is not NULL:
            del gb4w
    return pbegin0, pend0, pbegin2, pend2


def compute_diagonal(GOBasis gobasis, np.ndarray[double, ndim=2] diagonal not
        None):
    cdef ints.GB4ElectronRepulsionIntegralLibInt* gb4int = NULL
    cdef gbw.GB4IntegralWrapper* gb4w = NULL
    cdef np.ndarray[double, ndim=2] output
    output = diagonal

    try:
        gb4int = new ints.GB4ElectronRepulsionIntegralLibInt(
                            gobasis.max_shell_type)
        gb4w = new gbw.GB4IntegralWrapper((<gbasis.GOBasis* > gobasis._this),
                            <ints.GB4Integral*> gb4int)
        gb4w.compute_diagonal(&output[0, 0])

    finally:
        if gb4int is not NULL:
            del gb4int
        if gb4w is not NULL:
            del gb4w

def get_2index_slice(GOBasis gobasis, long index0, long index2,
                        np.ndarray[double, ndim=2] slice not None):
    cdef ints.GB4ElectronRepulsionIntegralLibInt* gb4int = NULL
    cdef gbw.GB4IntegralWrapper* gb4w = NULL
    assert slice.flags['C_CONTIGUOUS']
    assert slice.shape[0] == gobasis.nbasis
    assert slice.shape[1] == gobasis.nbasis

    cdef long pbegin0
    cdef long pend0
    cdef long pbegin2
    cdef long pend2
    cdef double* output
    try:
        gb4int = new ints.GB4ElectronRepulsionIntegralLibInt(
                            gobasis.max_shell_type)
        gb4w = new gbw.GB4IntegralWrapper((<gbasis.GOBasis* > gobasis._this),
                            <ints.GB4Integral*> gb4int)
        gb4w.select_2index(index0, index2, &pbegin0, &pend0, &pbegin2, &pend2)
        gb4w.compute()
        output = gb4w.get_2index_slice(index0, index2)
        print output[0]
        print sizeof(double)*gobasis.nbasis*gobasis.nbasis
        libc.string.memcpy(&slice[0,0], output,
                sizeof(double)*gobasis.nbasis*gobasis.nbasis)
        print slice[0,0]

    finally:
        if gb4int is not NULL:
            del gb4int
        if gb4w is not NULL:
            del gb4w


#
# ints wrappers (for testing only)
#


cdef class GB2Integral:
    '''Wrapper for ints.GB2Integral, for testing only'''
    cdef ints.GB2Integral* _this

    def __dealloc__(self):
        del self._this

    property nwork:
        def __get__(self):
            return self._this.get_nwork()

    property max_shell_type:
        def __get__(self):
            return self._this.get_max_shell_type()

    property max_nbasis:
        def __get__(self):
            return self._this.get_max_nbasis()

    def reset(self, long shell_type0, long shell_type1,
              np.ndarray[double, ndim=1] r0 not None,
              np.ndarray[double, ndim=1] r1 not None):
        assert r0.flags['C_CONTIGUOUS']
        assert r0.shape[0] == 3
        assert r1.flags['C_CONTIGUOUS']
        assert r1.shape[0] == 3
        self._this.reset(shell_type0, shell_type1, <double*>r0.data, <double*>r1.data)

    def add(self, double coeff, double alpha0, double alpha1,
            np.ndarray[double, ndim=1] scales0 not None,
            np.ndarray[double, ndim=1] scales1 not None):
        assert scales0.flags['C_CONTIGUOUS']
        assert scales0.shape[0] == get_shell_nbasis(abs(self._this.get_shell_type0()))
        assert scales1.flags['C_CONTIGUOUS']
        assert scales1.shape[0] == get_shell_nbasis(abs(self._this.get_shell_type1()))
        self._this.add(coeff, alpha0, alpha1, <double*>scales0.data, <double*>scales1.data)

    def cart_to_pure(self):
        self._this.cart_to_pure()

    def get_work(self, shape0, shape1):
        '''This returns a **copy** of the c++ work array.

           Returning a numpy array with a buffer created in c++ is dangerous.
           If the c++ array becomes deallocated, the numpy array may still
           point to the deallocated memory. For that reason, a copy is returned.
           Speed is not an issue as this class is only used for testing.
        '''
        cdef np.npy_intp shape[2]
        assert shape0 > 0
        assert shape1 > 0
        assert shape0 <= self.max_nbasis
        assert shape1 <= self.max_nbasis
        shape[0] = shape0
        shape[1] = shape1
        tmp = np.PyArray_SimpleNewFromData(2, shape, np.NPY_DOUBLE, <void*> self._this.get_work())
        return tmp.copy()


cdef class GB2OverlapIntegral(GB2Integral):
    '''Wrapper for ints.GB2OverlapIntegral, for testing only'''

    def __cinit__(self, long max_nbasis):
        self._this = <ints.GB2Integral*>(new ints.GB2OverlapIntegral(max_nbasis))


cdef class GB2KineticIntegral(GB2Integral):
    '''Wrapper for ints.GB2KineticIntegral, for testing only'''

    def __cinit__(self, long max_nbasis):
        self._this = <ints.GB2Integral*>(new ints.GB2KineticIntegral(max_nbasis))


cdef class GB2NuclearAttractionIntegral(GB2Integral):
    '''Wrapper for ints.GB2NuclearAttractionIntegral, for testing only'''
    # make an additional reference to these arguments to avoid deallocation
    cdef np.ndarray _charges
    cdef np.ndarray _centers

    def __cinit__(self, long max_nbasis,
                  np.ndarray[double, ndim=1] charges not None,
                  np.ndarray[double, ndim=2] centers not None):
        assert charges.flags['C_CONTIGUOUS']
        cdef long ncharge = charges.shape[0]
        assert centers.flags['C_CONTIGUOUS']
        assert centers.shape[0] == ncharge
        self._charges = charges
        self._centers = centers
        self._this = <ints.GB2Integral*>(new ints.GB2NuclearAttractionIntegral(
            max_nbasis, &charges[0], &centers[0, 0], ncharge
        ))


ints.libint2_static_init()
def libint2_static_cleanup():
    ints.libint2_static_cleanup()
atexit.register(libint2_static_cleanup)


cdef class GB4Integral:
    '''Wrapper for ints.GB4Integral'''
    cdef ints.GB4Integral* _this

    def __dealloc__(self):
        del self._this

    property nwork:
        def __get__(self):
            return self._this.get_nwork()

    property max_shell_type:
        def __get__(self):
            return self._this.get_max_shell_type()

    property max_nbasis:
        def __get__(self):
            return self._this.get_max_nbasis()

    def reset(self, long shell_type0, long shell_type1, long shell_type2, long shell_type3,
              np.ndarray[double, ndim=1] r0 not None, np.ndarray[double, ndim=1] r1 not None,
              np.ndarray[double, ndim=1] r2 not None, np.ndarray[double, ndim=1] r3 not None):
        assert r0.flags['C_CONTIGUOUS']
        assert r0.shape[0] == 3
        assert r1.flags['C_CONTIGUOUS']
        assert r1.shape[0] == 3
        assert r2.flags['C_CONTIGUOUS']
        assert r2.shape[0] == 3
        assert r3.flags['C_CONTIGUOUS']
        assert r3.shape[0] == 3
        self._this.reset(shell_type0, shell_type1, shell_type2, shell_type3,
                         <double*>r0.data, <double*>r1.data, <double*>r2.data, <double*>r3.data)

    def add(self, double coeff, double alpha0, double alpha1, double alpha2, double alpha3,
            np.ndarray[double, ndim=1] scales0 not None, np.ndarray[double, ndim=1] scales1 not None,
            np.ndarray[double, ndim=1] scales2 not None, np.ndarray[double, ndim=1] scales3 not None):
        assert scales0.flags['C_CONTIGUOUS']
        assert scales0.shape[0] == get_shell_nbasis(abs(self._this.get_shell_type0()))
        assert scales1.flags['C_CONTIGUOUS']
        assert scales1.shape[0] == get_shell_nbasis(abs(self._this.get_shell_type1()))
        assert scales2.flags['C_CONTIGUOUS']
        assert scales2.shape[0] == get_shell_nbasis(abs(self._this.get_shell_type2()))
        assert scales3.flags['C_CONTIGUOUS']
        assert scales3.shape[0] == get_shell_nbasis(abs(self._this.get_shell_type3()))
        self._this.add(coeff, alpha0, alpha1, alpha2, alpha3,
                       <double*>scales0.data, <double*>scales1.data,
                       <double*>scales2.data, <double*>scales3.data)

    def cart_to_pure(self):
        self._this.cart_to_pure()

    def get_work(self, shape0, shape1, shape2, shape3):
        '''This returns a **copy** of the c++ work array.

           Returning a numpy array with a buffer created in c++ is dangerous.
           If the c++ array becomes deallocated, the numpy array may still
           point to the deallocated memory. For that reason, a copy is returned.
           Speed is not an issue as this class is only used for testing.
        '''
        cdef np.npy_intp shape[4]
        assert shape0 > 0
        assert shape1 > 0
        assert shape2 > 0
        assert shape3 > 0
        assert shape0 <= self.max_nbasis
        assert shape1 <= self.max_nbasis
        assert shape2 <= self.max_nbasis
        assert shape3 <= self.max_nbasis
        shape[0] = shape0
        shape[1] = shape1
        shape[2] = shape2
        shape[3] = shape3
        tmp = np.PyArray_SimpleNewFromData(4, shape, np.NPY_DOUBLE, <void*> self._this.get_work())
        return tmp.copy()


cdef class GB4ElectronRepulsionIntegralLibInt(GB4Integral):
    '''Wrapper for ints.GB4ElectronRepulsionIntegralLibInt, for testing only'''

    def __cinit__(self, long max_nbasis):
        self._this = <ints.GB4Integral*>(new ints.GB4ElectronRepulsionIntegralLibInt(max_nbasis))


cdef class GB4ErfIntegralLibInt(GB4Integral):
    '''Wrapper for ints.GB4ElectronRepulsionIntegralLibInt, for testing only'''

    def __cinit__(self, long max_nbasis, double mu):
        self._this = <ints.GB4Integral*>(new ints.GB4ErfIntegralLibInt(max_nbasis, mu))

    property mu:
        def __get__(self):
            return (<ints.GB4ErfIntegralLibInt*>self._this).get_mu()


cdef class GB4GaussIntegralLibInt(GB4Integral):
    '''Wrapper for ints.GB4GaussIntegralLibInt, for testing only'''

    def __cinit__(self, long max_nbasis, double c, double alpha):
        self._this = <ints.GB4Integral*>(new ints.GB4GaussIntegralLibInt(max_nbasis, c, alpha))

    property c:
        def __get__(self):
            return (<ints.GB4GaussIntegralLibInt*>self._this).get_c()

    property alpha:
        def __get__(self):
            return (<ints.GB4GaussIntegralLibInt*>self._this).get_alpha()


cdef class GB4RAlphaIntegralLibInt(GB4Integral):
    '''Wrapper for ints.GB4RAlphaIntegralLibInt, for testing only'''

    def __cinit__(self, long max_nbasis, double alpha):
        self._this = <ints.GB4Integral*>(new ints.GB4RAlphaIntegralLibInt(max_nbasis, alpha))

    property alpha:
        def __get__(self):
            return (<ints.GB4RAlphaIntegralLibInt*>self._this).get_alpha()


#
# fns wrappers (for testing and use in this module)
#


cdef class GB1DMGridFn:
    '''Wrapper for fns.GB1DMGridFn, for testing only'''
    cdef fns.GB1DMGridFn* _this

    def __dealloc__(self):
        del self._this

    property nwork:
        def __get__(self):
            return self._this.get_nwork()

    property max_shell_type:
        def __get__(self):
            return self._this.get_max_shell_type()

    property max_nbasis:
        def __get__(self):
            return self._this.get_max_nbasis()

    property shell_type0:
        def __get__(self):
            return self._this.get_shell_type0()

    property dim_work:
        def __get__(self):
            return self._this.get_dim_work()

    property dim_output:
        def __get__(self):
            return self._this.get_dim_output()

    def reset(self, long shell_type0, np.ndarray[double, ndim=1] r0 not None, np.ndarray[double, ndim=1] point not None):
        assert r0.flags['C_CONTIGUOUS']
        assert r0.shape[0] == 3
        assert point.flags['C_CONTIGUOUS']
        assert point.shape[0] == 3
        self._this.reset(shell_type0, <double*>r0.data, &point[0])

    def add(self, double coeff, double alpha0,
            np.ndarray[double, ndim=1] scales0 not None):
        assert scales0.flags['C_CONTIGUOUS']
        assert scales0.shape[0] == get_shell_nbasis(abs(self._this.get_shell_type0()))
        self._this.add(coeff, alpha0, <double*>scales0.data)

    def cart_to_pure(self):
        self._this.cart_to_pure()

    def get_work(self, shape0):
        '''This returns a **copy** of the c++ work array.

           Returning a numpy array with a buffer created in c++ is dangerous.
           If the c++ array becomes deallocated, the numpy array may still
           point to the deallocated memory. For that reason, a copy is returned.
           Speed is not an issue as this class is only used for testing.
        '''
        cdef np.npy_intp shape[2]
        assert shape0 > 0
        assert shape0 <= self.max_nbasis
        shape[0] = shape0
        if self.dim_work == 1:
            tmp = np.PyArray_SimpleNewFromData(1, shape, np.NPY_DOUBLE, <void*> self._this.get_work())
        else:
            shape[1] = self.dim_work
            tmp = np.PyArray_SimpleNewFromData(2, shape, np.NPY_DOUBLE, <void*> self._this.get_work())
        return tmp.copy()


cdef class GB1DMGridDensityFn(GB1DMGridFn):
    def __cinit__(self, long max_nbasis):
        self._this = <fns.GB1DMGridFn*>(new fns.GB1DMGridDensityFn(max_nbasis))


cdef class GB1DMGridGradientFn(GB1DMGridFn):
    def __cinit__(self, long max_nbasis):
        self._this = <fns.GB1DMGridFn*>(new fns.GB1DMGridGradientFn(max_nbasis))


cdef class GB1DMGridKineticFn(GB1DMGridFn):
    def __cinit__(self, long max_nbasis):
        self._this = <fns.GB1DMGridFn*>(new fns.GB1DMGridKineticFn(max_nbasis))


#
# iter_gb wrappers (for testing only)
#


cdef class IterGB1:
    """Wrapper for the IterGB1 class, for testing only."""
    cdef iter_gb.IterGB1* _this
    cdef GBasis _gbasis

    def __cinit__(self, GBasis gbasis not None):
        self._this = new iter_gb.IterGB1(gbasis._this)
        self._gbasis = gbasis

    def __dealloc__(self):
        del self._this

    def inc_shell(self):
        return self._this.inc_shell()

    def update_shell(self):
        self._this.update_shell()

    def inc_prim(self):
        return self._this.inc_prim()

    def update_prim(self):
        self._this.update_prim()

    def store(self, np.ndarray[double, ndim=1] work not None,
              np.ndarray[double, ndim=1] output not None, long dim=1):
        max_shell_nbasis = get_shell_nbasis(self._gbasis.max_shell_type)
        assert work.shape[0] == get_shell_nbasis(self._this.shell_type0)
        assert work.flags['C_CONTIGUOUS']
        assert output.shape[0] == self._gbasis.nbasis
        assert output.flags['C_CONTIGUOUS']
        self._this.store(&work[0], &output[0], dim)

    property public_fields:
        def __get__(self):
            return (
                self._this.con_coeff,
                self._this.shell_type0,
                self._this.alpha0,
                self._this.r0[0], self._this.r0[1], self._this.r0[2],
                self._this.ibasis0,
            )

    property private_fields:
        def __get__(self):
            return (
                self._this.ishell0,
                self._this.nprim0,
                self._this.oprim0,
                self._this.iprim0,
            )


cdef class IterGB2:
    """Wrapper for the IterGB2 class, for testing only."""
    cdef iter_gb.IterGB2* _this
    cdef GBasis _gbasis

    def __cinit__(self, GBasis gbasis not None):
        self._this = new iter_gb.IterGB2(gbasis._this)
        self._gbasis = gbasis

    def __dealloc__(self):
        del self._this

    def inc_shell(self):
        return self._this.inc_shell()

    def update_shell(self):
        self._this.update_shell()

    def inc_prim(self):
        return self._this.inc_prim()

    def update_prim(self):
        self._this.update_prim()

    def store(self, np.ndarray[double, ndim=2] work not None,
              np.ndarray[double, ndim=2] output not None):
        max_shell_nbasis = get_shell_nbasis(self._gbasis.max_shell_type)
        assert work.shape[0] == get_shell_nbasis(self._this.shell_type0)
        assert work.shape[1] == get_shell_nbasis(self._this.shell_type1)
        assert work.flags['C_CONTIGUOUS']
        assert output.shape[0] == self._gbasis.nbasis
        assert output.shape[1] == self._gbasis.nbasis
        assert output.flags['C_CONTIGUOUS']
        self._this.store(&work[0, 0], &output[0, 0])

    property public_fields:
        def __get__(self):
            return (
                self._this.con_coeff,
                self._this.shell_type0, self._this.shell_type1,
                self._this.alpha0, self._this.alpha1,
                self._this.r0[0], self._this.r0[1], self._this.r0[2],
                self._this.r1[0], self._this.r1[1], self._this.r1[2],
                self._this.ibasis0, self._this.ibasis1,
            )

    property private_fields:
        def __get__(self):
            return (
                self._this.ishell0, self._this.ishell1,
                self._this.nprim0, self._this.nprim1,
                self._this.oprim0, self._this.oprim1,
                self._this.iprim0, self._this.iprim1,
            )


cdef class IterGB4:
    """Wrapper for the IterGB4 class, for testing only."""
    cdef iter_gb.IterGB4* _this
    cdef GBasis _gbasis

    def __cinit__(self, GBasis gbasis not None):
        self._this = new iter_gb.IterGB4(gbasis._this)
        self._gbasis = gbasis

    def __dealloc__(self):
        del self._this

    def inc_shell(self):
        return self._this.inc_shell()

    def update_shell(self):
        self._this.update_shell()

    def inc_prim(self):
        return self._this.inc_prim()

    def update_prim(self):
        self._this.update_prim()

    def store(self, np.ndarray[double, ndim=4] work not None,
              np.ndarray[double, ndim=4] output not None):
        max_shell_nbasis = get_shell_nbasis(self._gbasis.max_shell_type)
        assert work.shape[0] == get_shell_nbasis(self._this.shell_type0)
        assert work.shape[1] == get_shell_nbasis(self._this.shell_type1)
        assert work.shape[2] == get_shell_nbasis(self._this.shell_type2)
        assert work.shape[3] == get_shell_nbasis(self._this.shell_type3)
        assert work.flags['C_CONTIGUOUS']
        assert output.shape[0] == self._gbasis.nbasis
        assert output.shape[1] == self._gbasis.nbasis
        assert output.shape[2] == self._gbasis.nbasis
        assert output.shape[3] == self._gbasis.nbasis
        assert output.flags['C_CONTIGUOUS']
        self._this.store(&work[0, 0, 0, 0], &output[0, 0, 0, 0])

    property public_fields:
        def __get__(self):
            return (
                self._this.con_coeff,
                self._this.shell_type0, self._this.shell_type1, self._this.shell_type2, self._this.shell_type3,
                self._this.alpha0, self._this.alpha1, self._this.alpha2, self._this.alpha3,
                self._this.r0[0], self._this.r0[1], self._this.r0[2],
                self._this.r1[0], self._this.r1[1], self._this.r1[2],
                self._this.r2[0], self._this.r2[1], self._this.r2[2],
                self._this.r3[0], self._this.r3[1], self._this.r3[2],
                self._this.ibasis0, self._this.ibasis1, self._this.ibasis2, self._this.ibasis3,
            )

    property private_fields:
        def __get__(self):
            return (
                self._this.ishell0, self._this.ishell1, self._this.ishell2, self._this.ishell3,
                self._this.nprim0, self._this.nprim1, self._this.nprim2, self._this.nprim3,
                self._this.oprim0, self._this.oprim1, self._this.oprim2, self._this.oprim3,
                self._this.iprim0, self._this.iprim1, self._this.iprim2, self._this.iprim3,
            )


#
# iter_pow wrappers (for testing only)
#


def iter_pow1_inc(np.ndarray[long, ndim=1] n not None):
    assert n.flags['C_CONTIGUOUS']
    assert n.shape[0] == 3
    return iter_pow.iter_pow1_inc(&n[0])


cdef class IterPow1:
    """Wrapper for the IterPow1 class, for testing only."""
    cdef iter_pow.IterPow1* _c_i1p

    def __cinit__(self):
        self._c_i1p = new iter_pow.IterPow1()

    def __dealloc__(self):
        del self._c_i1p

    def __init__(self, long shell_type0):
        if shell_type0 < 0:
            raise ValueError('A shell_type parameter can not be negative.')
        self._c_i1p.reset(shell_type0)

    def inc(self):
        return self._c_i1p.inc()

    property fields:
        def __get__(self):
            return (
                self._c_i1p.n0[0], self._c_i1p.n0[1], self._c_i1p.n0[2],
                self._c_i1p.ibasis0
            )


cdef class IterPow2:
    """Wrapper for the IterPow2 class, for testing only."""
    cdef iter_pow.IterPow2* _c_i2p

    def __cinit__(self):
        self._c_i2p = new iter_pow.IterPow2()

    def __dealloc__(self):
        del self._c_i2p

    def __init__(self, long shell_type0, long shell_type1):
        if shell_type0 < 0 or shell_type1 < 0:
            raise ValueError('A shell_type parameter can not be negative.')
        self._c_i2p.reset(shell_type0, shell_type1)

    def inc(self):
        return self._c_i2p.inc()

    property fields:
        def __get__(self):
            return (
                self._c_i2p.n0[0], self._c_i2p.n0[1], self._c_i2p.n0[2],
                self._c_i2p.n1[0], self._c_i2p.n1[1], self._c_i2p.n1[2],
                self._c_i2p.offset, self._c_i2p.ibasis0, self._c_i2p.ibasis1,
            )<|MERGE_RESOLUTION|>--- conflicted
+++ resolved
@@ -123,19 +123,10 @@
         void PyArray_ENABLEFLAGS(np.ndarray arr, int flags)
 
     try:
-<<<<<<< HEAD
         gb4w = new gbw.GB4IntegralWrapper(<gbasis.GOBasis*> gobasis._this,
                                           <ints.GB4Integral*> gb4int._this)
-        nvec = cholesky.cholesky(gb4w, &data, threshold)
-=======
-        gb4int = new ints.GB4ElectronRepulsionIntegralLibInt(
-                            gobasis.max_shell_type)
-        gb4w = new gbw.GB4IntegralWrapper((<gbasis.GOBasis* > gobasis._this),
-                            <ints.GB4Integral*> gb4int)
         vectors = new vector[np.float64_t]()
-
         nvec = cholesky.cholesky(gb4w, vectors, threshold)
->>>>>>> de1da20c
         dims[0] = <np.npy_intp> nvec
         dims[1] = <np.npy_intp> gobasis.nbasis
         dims[2] = <np.npy_intp> gobasis.nbasis
